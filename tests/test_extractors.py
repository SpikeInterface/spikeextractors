--- conflicted
+++ resolved
@@ -8,15 +8,11 @@
 
 import spikeextractors as se
 from spikeextractors.exceptions import NotDumpableExtractorError
-<<<<<<< HEAD
-from spikeextractors.testing import check_sortings_equal, check_recordings_equal, check_dumping, \
-    check_recording_return_types, \
-    check_sorting_return_types
+from spikeextractors.testing import (
+    check_sortings_equal, check_recordings_equal, check_dumping, check_recording_return_types,
+    check_sorting_return_types, get_default_nwbfile_metadata
+)
 from pynwb import NWBHDF5IO
-=======
-from spikeextractors.testing import (check_sortings_equal, check_recordings_equal, check_dumping,
-    check_recording_return_types, check_sorting_return_types, get_default_nwbfile_metadata)
->>>>>>> 26ccb5d5
 
 
 class TestExtractors(unittest.TestCase):
@@ -554,7 +550,6 @@
         check_sortings_equal(self.SX2, SX_nwb)
         check_dumping(SX_nwb)
 
-<<<<<<< HEAD
     def test_nwb_metadata(self):
         path1 = self.test_dir + '/test_metadata.nwb'
         se.NwbRecordingExtractor.write_recording(recording=self.RX, save_path=path1)
@@ -587,26 +582,26 @@
                 ])
                 for attr in electrode_defaults
             )
-=======
+
         # Test writting multiple recordings using metadata
         metadata = get_default_nwbfile_metadata()
         path_nwb = self.test_dir + '/test_multiple.nwb'
         se.NwbRecordingExtractor.write_recording(
-            recording=self.RX, 
+            recording=self.RX,
             save_path=path_nwb,
             metadata=metadata,
             write_as='raw',
             es_key='ElectricalSeries_raw',
         )
         se.NwbRecordingExtractor.write_recording(
-            recording=self.RX2, 
+            recording=self.RX2,
             save_path=path_nwb,
             metadata=metadata,
             write_as='processed',
             es_key='ElectricalSeries_processed',
         )
         se.NwbRecordingExtractor.write_recording(
-            recording=self.RX3, 
+            recording=self.RX3,
             save_path=path_nwb,
             metadata=metadata,
             write_as='lfp',
@@ -621,7 +616,6 @@
         check_recordings_equal(self.RX, RX_nwb)
         check_dumping(RX_nwb)
         del RX_nwb
->>>>>>> 26ccb5d5
 
     def test_nixio_extractor(self):
         path1 = os.path.join(self.test_dir, 'raw.nix')
