from .RecordingExtractor import RecordingExtractor
import numpy as np


# Encapsulates a sub-dataset

class SubRecordingExtractor(RecordingExtractor):
    def __init__(self, parent_recording, *, channel_ids=None, renamed_channel_ids=None, start_frame=None, end_frame=None):
        RecordingExtractor.__init__(self)
<<<<<<< HEAD
        self._parent_recording = parent_recording
        self._channel_ids = channel_ids
        self._start_frame = start_frame
        self._end_frame = end_frame
        if self._channel_ids is None:
            self._channel_ids = range(self._parent_recording.getNumChannels())
=======
        self._parent_recording=parent_recording
        self._channel_ids=channel_ids
        self._renamed_channel_ids=renamed_channel_ids
        self._start_frame=start_frame
        self._end_frame=end_frame
        if self._channel_ids is None:
            self._channel_ids=self._parent_recording.getChannelIds()
        if self._renamed_channel_ids is None:
            self._renamed_channel_ids=self._channel_ids
>>>>>>> 0d7873a4
        if self._start_frame is None:
            self._start_frame = 0
        if self._end_frame is None:
<<<<<<< HEAD
            self._end_frame = self._parent_recording.getNumFrames()
        self.copyChannelProperties(parent_recording, channel_ids=channel_ids)
=======
            self._end_frame=self._parent_recording.getNumFrames()
        self._original_channel_id_lookup={}
        for i in range(len(self._channel_ids)):
            self._original_channel_id_lookup[self._renamed_channel_ids[i]]=self._channel_ids[i]
        self.copyChannelProperties(parent_recording,channel_ids=self._renamed_channel_ids)
>>>>>>> 0d7873a4

    def getTraces(self, channel_ids=None, start_frame=None, end_frame=None):
        if start_frame is None:
            start_frame = 0
        if end_frame is None:
            end_frame = self.getNumFrames()
        if channel_ids is None:
<<<<<<< HEAD
            channel_ids = range(self.getNumChannels())
        ch_ids = np.array(self._channel_ids)[channel_ids].tolist()
        sf = self._start_frame + start_frame
        ef = self._start_frame + end_frame
        return self._parent_recording.getTraces(start_frame=sf, end_frame=ef, channel_ids=ch_ids)
=======
            channel_ids=self.getChannelIds()
        sf=self._start_frame+start_frame
        ef=self._start_frame+end_frame
        original_ch_ids = self.getOriginalChannelIds(channel_ids)
        return self._parent_recording.getTraces(channel_ids=original_ch_ids, start_frame=sf,end_frame=ef)
>>>>>>> 0d7873a4

    def getChannelIds(self):
        return self._renamed_channel_ids

    def getNumFrames(self):
        return self._end_frame - self._start_frame

    def getSamplingFrequency(self):
        return self._parent_recording.getSamplingFrequency()

    def frameToTime(self, frame):
        frame2 = frame + self._start_frame
        time1 = self._parent_recording.frameToTime(frame2)
        time2 = time1 - self._parent_recording.frameToTime(self._start_frame)
        return time2

    def timeToFrame(self, time):
        time2 = time + self._parent_recording.frameToTime(self._start_frame)
        frame1 = self._parent_recording.timeToFrame(time2)
        frame2 = frame1 - self._start_frame
        return frame2

    def getSnippets(self, *, reference_frames, snippet_len, channel_ids=None):
        if channel_ids is None:
<<<<<<< HEAD
            channel_ids = range(self.getNumChannels())
        cf = self._start_frame + np.array(reference_frames)
        ch_ids = np.array(self._channel_ids)[channel_ids].tolist()
        return self._parent_recording.getSnippets(reference_frames=reference_frames, snippet_len=snippet_len,
                                                  channel_ids=ch_ids)
=======
            channel_ids= self.getChannelIds()
        cf=self._start_frame+np.array(reference_frames)
        original_ch_ids = []
        original_ch_ids = self.getOriginalChannelIds(channel_ids)
        return self._parent_recording.getSnippets(reference_frames=reference_frames,snippet_len=snippet_len,channel_ids=original_ch_ids)

    def copyChannelProperties(self, recording, channel_ids=None):
        if channel_ids is None:
            channel_ids=self.getChannelIds()
        if(isinstance(channel_ids, int)):
            recording_ch_id = channel_ids
            if(recording is self._parent_recording):
                recording_ch_id = self.getOriginalChannelIds(channel_ids)
            curr_property_names = recording.getChannelPropertyNames(channel_id=recording_ch_id)
            for curr_property_name in curr_property_names:
                value = recording.getChannelProperty(channel_id=recording_ch_id, property_name=curr_property_name)
                self.setChannelProperty(channel_id=channel_ids, property_name=curr_property_name, value=value)
        else:
            for channel_id in channel_ids:
                recording_ch_id = channel_id
                if(recording is self._parent_recording):
                    recording_ch_id =self.getOriginalChannelIds(channel_id)
                curr_property_names = recording.getChannelPropertyNames(channel_id=recording_ch_id)
                for curr_property_name in curr_property_names:
                    value = recording.getChannelProperty(channel_id=recording_ch_id, property_name=curr_property_name)
                    self.setChannelProperty(channel_id=channel_id, property_name=curr_property_name, value=value)

    def getOriginalChannelIds(self, channel_ids):
        if(isinstance(channel_ids, (int, np.integer))):
            if(channel_ids in self.getChannelIds()):
                original_ch_ids = self._original_channel_id_lookup[channel_ids]
            else:
                raise ValueError("Non-valid channel_id")
        else:
            original_ch_ids = []
            for channel_id in channel_ids:
                if(isinstance(channel_id, (int, np.integer))):
                    if(channel_id in self.getChannelIds()):
                        original_ch_id = self._original_channel_id_lookup[channel_id]
                        original_ch_ids.append(original_ch_id)
                    else:
                        raise ValueError("Non-valid channel_id")
                else:
                    raise ValueError("channel_id must be an int")
        return original_ch_ids
>>>>>>> 0d7873a4
<|MERGE_RESOLUTION|>--- conflicted
+++ resolved
@@ -5,39 +5,26 @@
 # Encapsulates a sub-dataset
 
 class SubRecordingExtractor(RecordingExtractor):
-    def __init__(self, parent_recording, *, channel_ids=None, renamed_channel_ids=None, start_frame=None, end_frame=None):
+    def __init__(self, parent_recording, *, channel_ids=None, renamed_channel_ids=None, start_frame=None,
+                 end_frame=None):
         RecordingExtractor.__init__(self)
-<<<<<<< HEAD
         self._parent_recording = parent_recording
         self._channel_ids = channel_ids
+        self._renamed_channel_ids = renamed_channel_ids
         self._start_frame = start_frame
         self._end_frame = end_frame
         if self._channel_ids is None:
-            self._channel_ids = range(self._parent_recording.getNumChannels())
-=======
-        self._parent_recording=parent_recording
-        self._channel_ids=channel_ids
-        self._renamed_channel_ids=renamed_channel_ids
-        self._start_frame=start_frame
-        self._end_frame=end_frame
-        if self._channel_ids is None:
-            self._channel_ids=self._parent_recording.getChannelIds()
+            self._channel_ids = self._parent_recording.getChannelIds()
         if self._renamed_channel_ids is None:
-            self._renamed_channel_ids=self._channel_ids
->>>>>>> 0d7873a4
+            self._renamed_channel_ids = self._channel_ids
         if self._start_frame is None:
             self._start_frame = 0
         if self._end_frame is None:
-<<<<<<< HEAD
             self._end_frame = self._parent_recording.getNumFrames()
-        self.copyChannelProperties(parent_recording, channel_ids=channel_ids)
-=======
-            self._end_frame=self._parent_recording.getNumFrames()
-        self._original_channel_id_lookup={}
+        self._original_channel_id_lookup = {}
         for i in range(len(self._channel_ids)):
-            self._original_channel_id_lookup[self._renamed_channel_ids[i]]=self._channel_ids[i]
-        self.copyChannelProperties(parent_recording,channel_ids=self._renamed_channel_ids)
->>>>>>> 0d7873a4
+            self._original_channel_id_lookup[self._renamed_channel_ids[i]] = self._channel_ids[i]
+        self.copyChannelProperties(parent_recording, channel_ids=self._renamed_channel_ids)
 
     def getTraces(self, channel_ids=None, start_frame=None, end_frame=None):
         if start_frame is None:
@@ -45,19 +32,11 @@
         if end_frame is None:
             end_frame = self.getNumFrames()
         if channel_ids is None:
-<<<<<<< HEAD
-            channel_ids = range(self.getNumChannels())
-        ch_ids = np.array(self._channel_ids)[channel_ids].tolist()
+            channel_ids = self.getChannelIds()
         sf = self._start_frame + start_frame
         ef = self._start_frame + end_frame
-        return self._parent_recording.getTraces(start_frame=sf, end_frame=ef, channel_ids=ch_ids)
-=======
-            channel_ids=self.getChannelIds()
-        sf=self._start_frame+start_frame
-        ef=self._start_frame+end_frame
         original_ch_ids = self.getOriginalChannelIds(channel_ids)
-        return self._parent_recording.getTraces(channel_ids=original_ch_ids, start_frame=sf,end_frame=ef)
->>>>>>> 0d7873a4
+        return self._parent_recording.getTraces(channel_ids=original_ch_ids, start_frame=sf, end_frame=ef)
 
     def getChannelIds(self):
         return self._renamed_channel_ids
@@ -82,25 +61,19 @@
 
     def getSnippets(self, *, reference_frames, snippet_len, channel_ids=None):
         if channel_ids is None:
-<<<<<<< HEAD
-            channel_ids = range(self.getNumChannels())
+            channel_ids = self.getChannelIds()
         cf = self._start_frame + np.array(reference_frames)
-        ch_ids = np.array(self._channel_ids)[channel_ids].tolist()
-        return self._parent_recording.getSnippets(reference_frames=reference_frames, snippet_len=snippet_len,
-                                                  channel_ids=ch_ids)
-=======
-            channel_ids= self.getChannelIds()
-        cf=self._start_frame+np.array(reference_frames)
         original_ch_ids = []
         original_ch_ids = self.getOriginalChannelIds(channel_ids)
-        return self._parent_recording.getSnippets(reference_frames=reference_frames,snippet_len=snippet_len,channel_ids=original_ch_ids)
+        return self._parent_recording.getSnippets(reference_frames=reference_frames, snippet_len=snippet_len,
+                                                  channel_ids=original_ch_ids)
 
     def copyChannelProperties(self, recording, channel_ids=None):
         if channel_ids is None:
-            channel_ids=self.getChannelIds()
-        if(isinstance(channel_ids, int)):
+            channel_ids = self.getChannelIds()
+        if (isinstance(channel_ids, int)):
             recording_ch_id = channel_ids
-            if(recording is self._parent_recording):
+            if (recording is self._parent_recording):
                 recording_ch_id = self.getOriginalChannelIds(channel_ids)
             curr_property_names = recording.getChannelPropertyNames(channel_id=recording_ch_id)
             for curr_property_name in curr_property_names:
@@ -109,29 +82,28 @@
         else:
             for channel_id in channel_ids:
                 recording_ch_id = channel_id
-                if(recording is self._parent_recording):
-                    recording_ch_id =self.getOriginalChannelIds(channel_id)
+                if (recording is self._parent_recording):
+                    recording_ch_id = self.getOriginalChannelIds(channel_id)
                 curr_property_names = recording.getChannelPropertyNames(channel_id=recording_ch_id)
                 for curr_property_name in curr_property_names:
                     value = recording.getChannelProperty(channel_id=recording_ch_id, property_name=curr_property_name)
                     self.setChannelProperty(channel_id=channel_id, property_name=curr_property_name, value=value)
 
     def getOriginalChannelIds(self, channel_ids):
-        if(isinstance(channel_ids, (int, np.integer))):
-            if(channel_ids in self.getChannelIds()):
+        if (isinstance(channel_ids, (int, np.integer))):
+            if (channel_ids in self.getChannelIds()):
                 original_ch_ids = self._original_channel_id_lookup[channel_ids]
             else:
                 raise ValueError("Non-valid channel_id")
         else:
             original_ch_ids = []
             for channel_id in channel_ids:
-                if(isinstance(channel_id, (int, np.integer))):
-                    if(channel_id in self.getChannelIds()):
+                if (isinstance(channel_id, (int, np.integer))):
+                    if (channel_id in self.getChannelIds()):
                         original_ch_id = self._original_channel_id_lookup[channel_id]
                         original_ch_ids.append(original_ch_id)
                     else:
                         raise ValueError("Non-valid channel_id")
                 else:
                     raise ValueError("channel_id must be an int")
-        return original_ch_ids
->>>>>>> 0d7873a4
+        return original_ch_ids