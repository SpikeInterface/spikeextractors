from .SortingExtractor import SortingExtractor
from .RecordingExtractor import RecordingExtractor
import numpy as np


# Encapsulates a subset of a spike sorted dataset

class MultiSortingExtractor(SortingExtractor):
<<<<<<< HEAD
    def __init__(self, *, sorting_extractors, start_frames, epoch_names=None):
        self._SXs = sorting_extractors
        self._start_frames = start_frames
        self._all_unit_ids = []
=======
    def __init__(self, *, sortings, start_frames=None):
        SortingExtractor.__init__(self)
        self._SXs=sortings
        self._all_unit_ids=[]
>>>>>>> 0d7873a4
        for SX in self._SXs:
            unit_ids = SX.getUnitIds()
            for unit_id in unit_ids:
                self._all_unit_ids.append(unit_id)
<<<<<<< HEAD
        self._all_unit_ids = list(set(self._all_unit_ids))  # unique ids
=======
        if start_frames is None:
            start_frames = []
            for i in range(len(self._SXs)):
                start_frames.append(0)

        self._start_frames=start_frames
        self._all_unit_ids=list(set(self._all_unit_ids)) # unique ids
>>>>>>> 0d7873a4

    def getUnitIds(self):
        return self._all_unit_ids

<<<<<<< HEAD
    def _find_section_for_frame(self, frame):
        inds = np.where(np.array(self._start_frames) <= frame)[0]
        ind = inds[-1]
        return ind, frame - self._start_frames[ind]

=======
>>>>>>> 0d7873a4
    def getUnitSpikeTrain(self, unit_id, start_frame=None, end_frame=None):
        if start_frame is None:
            start_frame = 0
        if end_frame is None:
<<<<<<< HEAD
            end_frame = np.Inf
        i_sec1, i_start_frame = self._find_section_for_frame(start_frame)
        i_sec2, i_end_frame = self._find_section_for_frame(end_frame)
        if i_sec1 == i_sec2:
            f0 = self._start_frames[i_sec1]
            return f0 + self._SXs[i_sec1].getUnitSpikeTrain(unit_id=unit_id, start_frame=i_start_frame,
                                                            end_frame=i_end_frame)
        list = []
        list.append(
            self._start_frames[i_sec1] + self._SXs[i_sec1].getUnitSpikeTrain(unit_id=unit_id, start_frame=i_start_frame,
                                                                             end_frame=np.Inf)
        )
        for i_sec in range(i_sec1 + 1, i_sec2):
            list.append(
                self._start_frames[i_sec] + self._SXs[i_sec].getUnitSpikeTrain(unit_id=unit_id)
            )
        list.append(
            self._start_frames[i_sec2] + self._SXs[i_sec2].getUnitSpikeTrain(unit_id=unit_id, start_frame=0,
                                                                             end_frame=i_end_frame)
        )
        return np.concatenate(list)
=======
            end_frame=np.Inf
        spike_train = []
        for i, SX in enumerate(self._SXs):
            if(unit_id in SX.getUnitIds()):
                section_start_frame = max(0, start_frame - self._start_frames[i])
                section_end_frame = max(0, end_frame - self._start_frames[i])
                section_spike_train = self._start_frames[i] + SX.getUnitSpikeTrain(unit_id=unit_id,start_frame=section_start_frame,end_frame=section_end_frame)
                spike_train.append(section_spike_train)
        if(not spike_train):
            return np.asarray(spike_train)
        else:
            return np.asarray(np.sort(np.concatenate(spike_train)))
>>>>>>> 0d7873a4
<|MERGE_RESOLUTION|>--- conflicted
+++ resolved
@@ -6,81 +6,41 @@
 # Encapsulates a subset of a spike sorted dataset
 
 class MultiSortingExtractor(SortingExtractor):
-<<<<<<< HEAD
-    def __init__(self, *, sorting_extractors, start_frames, epoch_names=None):
-        self._SXs = sorting_extractors
-        self._start_frames = start_frames
-        self._all_unit_ids = []
-=======
     def __init__(self, *, sortings, start_frames=None):
         SortingExtractor.__init__(self)
-        self._SXs=sortings
-        self._all_unit_ids=[]
->>>>>>> 0d7873a4
+        self._SXs = sortings
+        self._all_unit_ids = []
         for SX in self._SXs:
             unit_ids = SX.getUnitIds()
             for unit_id in unit_ids:
                 self._all_unit_ids.append(unit_id)
-<<<<<<< HEAD
-        self._all_unit_ids = list(set(self._all_unit_ids))  # unique ids
-=======
+
         if start_frames is None:
             start_frames = []
             for i in range(len(self._SXs)):
                 start_frames.append(0)
 
-        self._start_frames=start_frames
-        self._all_unit_ids=list(set(self._all_unit_ids)) # unique ids
->>>>>>> 0d7873a4
+        self._start_frames = start_frames
+        self._all_unit_ids = list(set(self._all_unit_ids))  # unique ids
 
     def getUnitIds(self):
         return self._all_unit_ids
 
-<<<<<<< HEAD
-    def _find_section_for_frame(self, frame):
-        inds = np.where(np.array(self._start_frames) <= frame)[0]
-        ind = inds[-1]
-        return ind, frame - self._start_frames[ind]
-
-=======
->>>>>>> 0d7873a4
     def getUnitSpikeTrain(self, unit_id, start_frame=None, end_frame=None):
         if start_frame is None:
             start_frame = 0
         if end_frame is None:
-<<<<<<< HEAD
             end_frame = np.Inf
-        i_sec1, i_start_frame = self._find_section_for_frame(start_frame)
-        i_sec2, i_end_frame = self._find_section_for_frame(end_frame)
-        if i_sec1 == i_sec2:
-            f0 = self._start_frames[i_sec1]
-            return f0 + self._SXs[i_sec1].getUnitSpikeTrain(unit_id=unit_id, start_frame=i_start_frame,
-                                                            end_frame=i_end_frame)
-        list = []
-        list.append(
-            self._start_frames[i_sec1] + self._SXs[i_sec1].getUnitSpikeTrain(unit_id=unit_id, start_frame=i_start_frame,
-                                                                             end_frame=np.Inf)
-        )
-        for i_sec in range(i_sec1 + 1, i_sec2):
-            list.append(
-                self._start_frames[i_sec] + self._SXs[i_sec].getUnitSpikeTrain(unit_id=unit_id)
-            )
-        list.append(
-            self._start_frames[i_sec2] + self._SXs[i_sec2].getUnitSpikeTrain(unit_id=unit_id, start_frame=0,
-                                                                             end_frame=i_end_frame)
-        )
-        return np.concatenate(list)
-=======
-            end_frame=np.Inf
         spike_train = []
         for i, SX in enumerate(self._SXs):
-            if(unit_id in SX.getUnitIds()):
+            if (unit_id in SX.getUnitIds()):
                 section_start_frame = max(0, start_frame - self._start_frames[i])
                 section_end_frame = max(0, end_frame - self._start_frames[i])
-                section_spike_train = self._start_frames[i] + SX.getUnitSpikeTrain(unit_id=unit_id,start_frame=section_start_frame,end_frame=section_end_frame)
+                section_spike_train = self._start_frames[i] + SX.getUnitSpikeTrain(unit_id=unit_id,
+                                                                                   start_frame=section_start_frame,
+                                                                                   end_frame=section_end_frame)
                 spike_train.append(section_spike_train)
-        if(not spike_train):
+        if (not spike_train):
             return np.asarray(spike_train)
         else:
-            return np.asarray(np.sort(np.concatenate(spike_train)))
->>>>>>> 0d7873a4
+            return np.asarray(np.sort(np.concatenate(spike_train)))