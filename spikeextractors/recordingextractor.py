from abc import ABC, abstractmethod
import numpy as np
from copy import deepcopy

from .extraction_tools import load_probe_file, save_to_probe_file, write_to_binary_dat_format, \
    write_to_h5_dataset_format, get_sub_extractors_by_property, cast_start_end_frame
from .baseextractor import BaseExtractor


class RecordingExtractor(ABC, BaseExtractor):
    """A class that contains functions for extracting important information
    from recorded extracellular data. It is an abstract class so all
    functions with the @abstractmethod tag must be implemented for the
    initialization to work.
    """

    _default_filename = "spikeinterface_recording"

    def __init__(self):
        BaseExtractor.__init__(self)
        self._key_properties = {'group': None, 'location': None}
        self.is_filtered = False
        # Set default values for location and group properties

    @abstractmethod
<<<<<<< HEAD
    def get_traces(self, channel_ids=None, start_frame=None, end_frame=None):
        """This function extracts and returns a trace from the recorded data from the
=======
    def get_traces(self, channel_ids=None, start_frame=None, end_frame=None, return_scaled=True):
        '''This function extracts and returns a trace from the recorded data from the
>>>>>>> 87289051
        given channels ids and the given start and end frame. It will return
        traces from within three ranges:

            [start_frame, start_frame+1, ..., end_frame-1]
            [start_frame, start_frame+1, ..., final_recording_frame - 1]
            [0, 1, ..., end_frame-1]
            [0, 1, ..., final_recording_frame - 1]

        if both start_frame and end_frame are given, if only start_frame is
        given, if only end_frame is given, or if neither start_frame or end_frame
        are given, respectively. Traces are returned in a 2D array that
        contains all of the traces from each channel with dimensions
        (num_channels x num_frames). In this implementation, start_frame is inclusive
        and end_frame is exclusive conforming to numpy standards.

        Parameters
        ----------
        start_frame: int
            The starting frame of the trace to be returned (inclusive)
        end_frame: int
            The ending frame of the trace to be returned (exclusive)
        channel_ids: array_like
            A list or 1D array of channel ids (ints) from which each trace will be
            extracted
        return_scaled: bool
            If True, traces are returned after scaling (using gain/offset). If False, the raw traces are returned

        Returns
        ----------
        traces: numpy.ndarray
            A 2D array that contains all of the traces from each channel.
            Dimensions are: (num_channels x num_frames)
        """
        pass

    @abstractmethod
    def get_num_frames(self):
        """This function returns the number of frames in the recording

        Returns
        -------
        num_frames: int
            Number of frames in the recording (duration of recording)
        """
        pass

    @abstractmethod
    def get_sampling_frequency(self):
        """This function returns the sampling frequency in units of Hz.

        Returns
        -------
        fs: float
            Sampling frequency of the recordings in Hz
        """
        pass

    @abstractmethod
    def get_channel_ids(self):
        """Returns the list of channel ids. If not specified, the range from 0 to num_channels - 1 is returned.

        Returns
        -------
        channel_ids: list
            Channel list

        """
        pass

    def get_num_channels(self):
        """This function returns the number of channels in the recording.

        Returns
        -------
        num_channels: int
            Number of channels in the recording
        """
        return len(self.get_channel_ids())

    def get_dtype(self, return_scaled=True):
        """This function returns the traces dtype

        Parameters
        ----------
        return_scaled: bool
            If False and the recording extractor has unscaled traces, it returns the dtype of unscaled traces.
            If True (default) it returns the dtype of the scaled traces

        Returns
        -------
        dtype: np.dtypr
            The dtype of the traces

        """
        return self.get_traces(channel_ids=[self.get_channel_ids()[0]], start_frame=0, end_frame=1,
                               return_scaled=return_scaled).dtype
    
    def set_timestamps(self, timestamps):
        """This function sets the recording timestamps (in seconds) for each frame

        Parameters
        ----------
        timestamps: array-like
            The timestamps in seconds for each frame
        """
        assert len(timestamps) == self.get_num_frames(), "'timestamps' should have the same length of the " \
                                                         "number of frames"
        self._timestamps = timestamps

    def frame_to_time(self, frames):
        """This function converts user-inputted frame indexes to times with units of seconds.

        Parameters
        ----------
        frames: float or array-like
            The frame or frames to be converted to times

        Returns
        -------
        times: float or array-like
            The corresponding times in seconds
        """
        # Default implementation
        if self._timestamps is None:
            return np.round(frames / self.get_sampling_frequency(), 6)
        else:
            return self._timestamps[frames]
        
    def time_to_frame(self, times):
        """This function converts a user-inputted times (in seconds) to a frame indexes.

        Parameters
        -------
        times: float or array-like
            The times (in seconds) to be converted to frame indexes

        Returns
        -------
        frames: float or array-like
            The corresponding frame indexes
        """
        # Default implementation
        if self._timestamps is None:
            return np.round(times * self.get_sampling_frequency()).astype('int64')
        else:
            return np.searchsorted(self._timestamps, times).astype('int64')

    def get_snippets(self, reference_frames, snippet_len, channel_ids=None):
        """This function returns data snippets from the given channels that
        are starting on the given frames and are the length of the given snippet
        lengths before and after.

        Parameters
        ----------
        snippet_len: int or tuple
            If int, the snippet will be centered at the reference frame and
            and return half before and half after of the length. If tuple,
            it will return the first value of before frames and the second value
            of after frames around the reference frame (allows for asymmetry)
        reference_frames: array_like
            A list or array of frames that will be used as the reference frame of
            each snippet
        channel_ids: array_like
            A list or array of channel ids (ints) from which each trace will be
            extracted

        Returns
        ----------
        snippets: numpy.ndarray
            Returns a list of the snippets as numpy arrays.
            The length of the list is len(reference_frames)
            Each array has dimensions: (num_channels x snippet_len)
            Out-of-bounds cases should be handled by filling in zeros in the snippet
        """
        # Default implementation
        if isinstance(snippet_len, (tuple, list, np.ndarray)):
            snippet_len_before = int(snippet_len[0])
            snippet_len_after = int(snippet_len[1])
        else:
            snippet_len_before = int((snippet_len + 1) / 2)
            snippet_len_after = int(snippet_len - snippet_len_before)

        if channel_ids is None:
            channel_ids = self.get_channel_ids()

        num_snippets = len(reference_frames)
        num_channels = len(channel_ids)
        num_frames = self.get_num_frames()
        snippet_len_total = int(snippet_len_before + snippet_len_after)
        snippets = np.zeros((num_snippets, num_channels, snippet_len_total), dtype=self.get_dtype())

        for i in range(num_snippets):
            snippet_chunk = np.zeros((num_channels, snippet_len_total), dtype=self.get_dtype())
            if 0 <= reference_frames[i] < num_frames:
                snippet_range = np.array([int(reference_frames[i]) - snippet_len_before,
                                          int(reference_frames[i]) + snippet_len_after])
                snippet_buffer = np.array([0, snippet_len_total], dtype='int')
                # The following handles the out-of-bounds cases
                if snippet_range[0] < 0:
                    snippet_buffer[0] -= snippet_range[0]
                    snippet_range[0] -= snippet_range[0]
                if snippet_range[1] >= num_frames:
                    snippet_buffer[1] -= snippet_range[1] - num_frames
                    snippet_range[1] -= snippet_range[1] - num_frames
                snippet_chunk[:, snippet_buffer[0]:snippet_buffer[1]] = self.get_traces(channel_ids=channel_ids,
                                                                                        start_frame=snippet_range[0],
                                                                                        end_frame=snippet_range[1])
            snippets[i] = snippet_chunk
        return snippets

    def set_channel_locations(self, locations, channel_ids=None):
        """This function sets the location properties of each specified channel
        id with the corresponding locations of the passed in locations list.

        Parameters
        ----------
        locations: array_like
            A list of corresponding locations (array_like) for the given channel_ids
        channel_ids: array-like or int
            The channel ids (ints) for which the locations will be specified. If None, all channel ids are assumed.
        """
        if channel_ids is None:
            channel_ids = list(self.get_channel_ids())
        if isinstance(channel_ids, (int, np.integer)):
            channel_ids = [channel_ids]
            locations = [locations]
        #Only None upon initialization
        if self._key_properties['location'] is None:
            default_locations = np.empty((self.get_num_channels(), 3), dtype='float')
            default_locations[:] = np.nan
            self._key_properties['location'] = default_locations
        if len(channel_ids) == len(locations):
            for i in range(len(channel_ids)):
                if isinstance(locations[i], (list, np.ndarray, tuple)):
                    location = np.asarray(locations[i])
                    channel_idx = list(self.get_channel_ids()).index(channel_ids[i])
                    if len(location) == 2:
                        self._key_properties['location'][channel_idx, :2] = location
                    elif len(location) == 3:
                        self._key_properties['location'][channel_idx] = location
                    else:
                        raise TypeError("'location' must be 2d ior 3d")
                else:
                    raise TypeError("'location' must be an array like object")
        else:
            raise ValueError("channel_ids and locations must have same length")

    def get_channel_locations(self, channel_ids=None, locations_2d=True):
        """This function returns the location of each channel specifed by
        channel_ids

        Parameters
        ----------
        channel_ids: array-like or int
            The channel ids (ints) for which the locations will be returned. If None, all channel ids are assumed.
        locations_2d: bool
            If True (default), first two dimensions are returned

        Returns
        ----------
        locations: array_like
            Returns a list of corresponding locations (floats) for the given
            channel_ids
        """
        if channel_ids is None:
            channel_ids = list(self.get_channel_ids())
        if isinstance(channel_ids, (int, np.integer)):
            channel_ids = [channel_ids]
        locations = self._key_properties['location']
        #Only None upon initialization
        if locations is None:
            locations = np.empty((self.get_num_channels(), 3), dtype='float')
            locations[:] = np.nan
            self._key_properties['location'] = locations
        locations = np.array(locations)
        channel_idxs = np.array([list(self.get_channel_ids()).index(ch) for ch in channel_ids])
        if locations_2d:
            locations = np.array(locations)[:, :2]
        return locations[channel_idxs]

    def clear_channel_locations(self, channel_ids=None):
        """This function clears the location of each channel specifed by
        channel_ids.

        Parameters
        ----------
        channel_ids: array-like or int
            The channel ids (ints) for which the locations will be cleared. If None, all channel ids are assumed.
        """
        if channel_ids is None:
            channel_ids = list(self.get_channel_ids())
        if isinstance(channel_ids, (int, np.integer)):
            channel_ids = [channel_ids]
        #Reset to default locations (NaN)
        default_locations =  np.array([[np.nan, np.nan, np.nan] for i in range(len(channel_ids))])
        self.set_channel_locations(default_locations, channel_ids)

    def set_channel_groups(self, groups, channel_ids=None):
        """This function sets the group property of each specified channel
        id with the corresponding group of the passed in groups list.

        Parameters
        ----------
        groups: array-like or int
            A list of groups (ints) for the channel_ids
        channel_ids: array_like or None
            The channel ids (ints) for which the groups will be specified. If None, all channel ids are assumed.
        """
        if channel_ids is None:
            channel_ids = list(self.get_channel_ids())
        if isinstance(channel_ids, (int, np.integer)):
            channel_ids = [channel_ids]
        if isinstance(groups, (int, np.integer)):
            groups = [groups]
        #Only None upon initialization
        if self._key_properties['group'] is None:
            self._key_properties['group'] = np.zeros(self.get_num_channels(), dtype='int')
        if len(channel_ids) == len(groups):
            for i in range(len(channel_ids)):
                if isinstance(groups[i], (int, np.integer)):
                    channel_idx = list(self.get_channel_ids()).index(channel_ids[i])
                    self._key_properties['group'][channel_idx] = int(groups[i])
                else:
                    raise TypeError("'group' must be an int")
        else:
            raise ValueError("channel_ids and groups must have same length")

    def get_channel_groups(self, channel_ids=None):
        """This function returns the group of each channel specifed by
        channel_ids

        Parameters
        ----------
        channel_ids: array-like or int
            The channel ids (ints) for which the groups will be returned

        Returns
        ----------
        groups: array_like
            Returns a list of corresonding groups (ints) for the given
            channel_ids
        """
        if channel_ids is None:
            channel_ids = list(self.get_channel_ids())
        if isinstance(channel_ids, (int, np.integer)):
            channel_ids = [channel_ids]
        groups = self._key_properties['group']
        #Only None upon initialization
        if groups is None:
            groups = np.zeros(self.get_num_channels(), dtype='int')
            self._key_properties['group'] = groups
        groups = np.array(groups)
        channel_idxs = np.array([list(self.get_channel_ids()).index(ch) for ch in channel_ids])
        return groups[channel_idxs]

    def clear_channel_groups(self, channel_ids=None):
        """This function clears the group of each channel specifed by
        channel_ids

        Parameters
        ----------
        channel_ids: array-like or int
            The channel ids (ints) for which the groups will be cleared. If None, all channel ids are assumed.
        """
        if channel_ids is None:
            channel_ids = list(self.get_channel_ids())
        if isinstance(channel_ids, (int, np.integer)):
            channel_ids = [channel_ids]
        #Reset to default groups (0)
        default_groups = [0] * len(channel_ids)
        self.set_channel_groups(default_groups, channel_ids)

    def set_channel_gains(self, gains, channel_ids=None):
        """This function sets the gain property of each specified channel
        id with the corresponding group of the passed in gains float/list.

        Parameters
        ----------
        gains: float/array_like
            If a float, each channel will be assigned the corresponding gain.
            If a list, each channel will be given a gain from the list
        channel_ids: array_like or None
            The channel ids (ints) for which the groups will be specified. If None, all channel ids are assumed.
        """
        if channel_ids is None:
            channel_ids = list(self.get_channel_ids())
        if isinstance(gains, (int, np.integer, float, np.float64)):
            gain = float(gains)
            for i in range(len(channel_ids)):
                self.set_channel_property(channel_ids[i], 'gain', gain)
        elif isinstance(gains, (list, np.ndarray)):
            if len(channel_ids) == len(gains):
                for i in range(len(channel_ids)):
                    if isinstance(gains[i], (int, np.integer, float, np.float64)):
                        self.set_channel_property(channel_ids[i], 'gain', float(gains[i]))
                    else:
                        raise TypeError("all gains must be floats or ints")
            else:
                raise ValueError("channel_ids and gains must have same length")
        else:
            raise TypeError("gains must be a int/float or a list of int/floats")

    def get_channel_gains(self, channel_ids=None):
        """This function returns the gain of each channel specifed by
        channel_ids.

        Parameters
        ----------
        channel_ids: array_like
            The channel ids (ints) for which the gains will be returned

        Returns
        ----------
        gains: array_like
            Returns a list of corresonding gains (floats) for the given
            channel_ids
        """
        if channel_ids is None:
            channel_ids = self.get_channel_ids()
        gains = []
        for channel_id in channel_ids:
            gain = self.get_channel_property(channel_id, 'gain')
            gains.append(gain)
        return gains

    def set_channel_property(self, channel_id, property_name, value):
        """This function adds a property dataset to the given channel under the
        property name.

        Parameters
        ----------
        channel_id: int
            The channel id for which the property will be added
        property_name: str
            A property stored by the RecordingExtractor (location, etc.)
        value:
            The data associated with the given property name. Could be many
            formats as specified by the user
        """
        if isinstance(channel_id, (int, np.integer)):
            if channel_id in self.get_channel_ids():
                if isinstance(property_name, str):
                    if property_name == 'location':
                        self.set_channel_locations(value, channel_id)
                    elif property_name == 'group':
                        self.set_channel_groups(value, channel_id)
                    else:
                        if channel_id not in self._properties.keys():
                            self._properties[channel_id] = {}
                        self._properties[channel_id][property_name] = value
                else:
                    raise TypeError(str(property_name) + " must be a string")
            else:
                raise ValueError(str(channel_id) + " is not a valid channel_id")
        else:
            raise TypeError(str(channel_id) + " must be an int")

    def get_channel_property(self, channel_id, property_name):
        """This function returns the data stored under the property name from
        the given channel.

        Parameters
        ----------
        channel_id: int
            The channel id for which the property will be returned
        property_name: str
            A property stored by the RecordingExtractor (location, etc.)

        Returns
        ----------
        property_data
            The data associated with the given property name. Could be many
            formats as specified by the user
        """
        if not isinstance(channel_id, (int, np.integer)):
            raise TypeError(str(channel_id) + " must be an int")
        if channel_id not in self.get_channel_ids():
            raise ValueError(str(channel_id) + " is not a valid channel_id")
        if property_name == 'location':
            return self.get_channel_locations(channel_id)[0]
        if property_name == 'group':
            return self.get_channel_groups(channel_id)[0]
        if channel_id not in self._properties.keys():
            raise ValueError('no properties found for channel' + str(channel_id))
        if property_name not in self._properties[channel_id]:
            raise RuntimeError(str(property_name) + " has not been added to channel " + str(channel_id))
        if not isinstance(property_name, str):
            raise TypeError(str(property_name) + " must be a string")
        return self._properties[channel_id][property_name]

    def get_channel_property_names(self, channel_id):
        """Get a list of property names for a given channel.
         Parameters
        ----------
        channel_id: int
            The channel id for which the property names will be returned
            If None (default), will return property names for all channels
        Returns
        ----------
        property_names
            The list of property names
        """
        if isinstance(channel_id, (int, np.integer)):
            if channel_id in self.get_channel_ids():
                if channel_id not in self._properties.keys():
                    self._properties[channel_id] = {}
                property_names = list(self._properties[channel_id].keys())
                if np.all(np.logical_not(np.isnan(self.get_channel_locations(channel_id)))):
                    property_names.extend(['location'])
                property_names.extend(['group'])
                return sorted(property_names)
            else:
                raise ValueError(str(channel_id) + " is not a valid channel_id")
        else:
            raise TypeError(str(channel_id) + " must be an int")

    def get_shared_channel_property_names(self, channel_ids=None):
        """Get the intersection of channel property names for a given set of channels or for all channels if channel_ids is None.
        
        Parameters
        ----------
        channel_ids: array_like
            The channel ids for which the shared property names will be returned.
            If None (default), will return shared property names for all channels
        Returns
        ----------
        property_names
            The list of shared property names
        """
        if channel_ids is None:
            channel_ids = self.get_channel_ids()
        curr_property_name_set = set(self.get_channel_property_names(channel_id=channel_ids[0]))
        for channel_id in channel_ids[1:]:
            curr_channel_property_name_set = set(self.get_channel_property_names(channel_id=channel_id))
            curr_property_name_set = curr_property_name_set.intersection(curr_channel_property_name_set)
        property_names = list(curr_property_name_set)
        return sorted(property_names)

    def copy_channel_properties(self, recording, channel_ids=None):
        """Copy channel properties from another recording extractor to the current
        recording extractor.

        Parameters
        ----------
        recording: RecordingExtractor
            The recording extractor from which the properties will be copied
        channel_ids: (array_like, int)
            The list (or single value) of channel_ids for which the properties will be copied
        """
        if channel_ids is None:
            self._key_properties = deepcopy(recording._key_properties)
            self._properties = deepcopy(recording._properties)
        else:
            if isinstance(channel_ids, (int, np.integer)):
                channel_ids = [channel_ids]
            # copy key properties
            groups = recording.get_channel_groups(channel_ids=channel_ids)
            locations = recording.get_channel_locations(channel_ids=channel_ids)
            self.set_channel_groups(groups)
            self.set_channel_locations(locations)

            # copy normal properties
            for channel_id in channel_ids:
                curr_property_names = recording.get_channel_property_names(channel_id=channel_id)
                for curr_property_name in curr_property_names:
                    if curr_property_name not in self._key_properties.keys():  # key property
                        value = recording.get_channel_property(channel_id=channel_id, property_name=curr_property_name)
                        self.set_channel_property(channel_id=channel_id, property_name=curr_property_name, value=value)

    def clear_channel_property(self, channel_id, property_name):
        """This function clears the channel property for the given property.

        Parameters
        ----------
        channel_id: int
            The id that specifies a channel in the recording
        property_name: string
            The name of the property to be cleared
        """
        if property_name == 'location':
            self.clear_channel_locations(channel_id)
        elif property_name == 'group':
            self.clear_channel_groups(channel_id)
        elif channel_id in self._properties.keys():
            if property_name in self._properties[channel_id]:
                del self._properties[channel_id][property_name]

    def clear_channels_property(self, property_name, channel_ids=None):
        """This function clears the channels' properties for the given property.

        Parameters
        ----------
        property_name: string
            The name of the property to be cleared
        channel_ids: list
            A list of ids that specifies a set of channels in the recording. If None all channels are cleared
        """
        if channel_ids is None:
            channel_ids = self.get_channel_ids()
        for channel_id in channel_ids:
            self.clear_channel_property(channel_id, property_name)

    def get_epoch(self, epoch_name):
        """This function returns a SubRecordingExtractor which is a view to the
        given epoch

        Parameters
        ----------
        epoch_name: str
            The name of the epoch to be returned

        Returns
        ----------
        epoch_extractor: SubRecordingExtractor
            A SubRecordingExtractor which is a view to the given epoch
        """
        from .subrecordingextractor import SubRecordingExtractor

        epoch_info = self.get_epoch_info(epoch_name)
        start_frame = epoch_info['start_frame']
        end_frame = epoch_info['end_frame']
        return SubRecordingExtractor(parent_recording=self, start_frame=start_frame,
                                     end_frame=end_frame)

    def load_probe_file(self, probe_file, channel_map=None, channel_groups=None, verbose=False):
        """This function returns a SubRecordingExtractor that contains information from the given
        probe file (channel locations, groups, etc.) If a .prb file is given, then 'location' and 'group'
        information for each channel is added to the SubRecordingExtractor. If a .csv file is given, then
        it will only add 'location' to the SubRecordingExtractor.

        Parameters
        ----------
        recording: RecordingExtractor
            The recording extractor to channel information
        probe_file: str
            Path to probe file. Either .prb or .csv
        verbose: bool
            If True, output is verbose

        Returns
        ---------
        subrecording = SubRecordingExtractor
            The extractor containing all of the probe information.
        """
        subrecording = load_probe_file(self, probe_file, channel_map=channel_map,
                                       channel_groups=channel_groups, verbose=verbose)
        return subrecording

    def save_to_probe_file(self, probe_file, grouping_property=None, radius=None,
                           graph=True, geometry=True, verbose=False):
        """Saves probe file from the channel information of this recording extractor.

        Parameters
        ----------
        probe_file: str
            file name of .prb or .csv file to save probe information to
        grouping_property: str (default None)
            If grouping_property is a shared_channel_property, different groups are saved based on the property.
        radius: float (default None)
            Adjacency radius (used by some sorters). If None it is not saved to the probe file.
        graph: bool
            If True, the adjacency graph is saved (default=True)
        geometry: bool
            If True, the geometry is saved (default=True)
        verbose: bool
            If True, output is verbose
        """
        save_to_probe_file(self, probe_file, grouping_property=grouping_property, radius=radius,
                           graph=graph, geometry=geometry, verbose=verbose)

    def write_to_binary_dat_format(self, save_path, time_axis=0, dtype=None, chunk_size=None, chunk_mb=500,
                                   n_jobs=1, joblib_backend='loky', verbose=False):
        """Saves the traces of this recording extractor into binary .dat format.

        Parameters
        ----------
        save_path: str
            The path to the file.
        time_axis: 0 (default) or 1
            If 0 then traces are transposed to ensure (nb_sample, nb_channel) in the file.
            If 1, the traces shape (nb_channel, nb_sample) is kept in the file.
        dtype: dtype
            Type of the saved data. Default float32
        chunk_size: None or int
            If not None then the file is saved in chunks.
            This avoid to much memory consumption for big files.
            If 'auto' the file is saved in chunks of ~ 500Mb
        chunk_mb: None or int
            Chunk size in Mb (default 500Mb)
        n_jobs: int
            Number of jobs to use (Default 1)
        joblib_backend: str
            Joblib backend for parallel processing ('loky', 'threading', 'multiprocessing')
        verbose: bool
            If True, output is verbose (when chunks are used)
        """
        write_to_binary_dat_format(self, save_path=save_path, time_axis=time_axis, dtype=dtype, chunk_size=chunk_size,
                                   chunk_mb=chunk_mb, n_jobs=n_jobs, joblib_backend=joblib_backend, verbose=verbose)

    def write_to_h5_dataset_format(self, dataset_path, save_path=None, file_handle=None,
                                   time_axis=0, dtype=None, chunk_size=None, chunk_mb=500, verbose=False):
        """Saves the traces of a recording extractor in an h5 dataset.

        Parameters
        ----------
        recording: RecordingExtractor
            The recording extractor object to be saved in .dat format
        dataset_path: str
            Path to dataset in h5 file (e.g. '/dataset')
        save_path: str
            The path to the file.
        file_handle: file handle
            The file handle to dump data. This can be used to append data to an header. In case file_handle is given,
            the file is NOT closed after writing the binary data.
        time_axis: 0 (default) or 1
            If 0 then traces are transposed to ensure (nb_sample, nb_channel) in the file.
            If 1, the traces shape (nb_channel, nb_sample) is kept in the file.
        dtype: dtype
            Type of the saved data. Default float32.
        chunk_size: None or int
            Number of chunks to save the file in. This avoid to much memory consumption for big files.
            If None and 'chunk_mb' is given, the file is saved in chunks of 'chunk_mb' Mb (default 500Mb)
        chunk_mb: None or int
            Chunk size in Mb (default 500Mb)
        verbose: bool
            If True, output is verbose (when chunks are used)
        """
        write_to_h5_dataset_format(self, dataset_path, save_path, file_handle, time_axis, dtype, chunk_size, chunk_mb,
                                   verbose)

    def get_sub_extractors_by_property(self, property_name, return_property_list=False):
        """Returns a list of SubRecordingExtractors from this RecordingExtractor based on the given
        property_name (e.g. group)

        Parameters
        ----------
        property_name: str
            The property used to subdivide the extractor
        return_property_list: bool
            If True the property list is returned

        Returns
        -------
        sub_list: list
            The list of subextractors to be returned
        OR
        sub_list, prop_list
            If return_property_list is True, the property list will be returned as well

        """
        if return_property_list:
            sub_list, prop_list = get_sub_extractors_by_property(self, property_name=property_name,
                                                                 return_property_list=return_property_list)
            return sub_list, prop_list
        else:
            sub_list = get_sub_extractors_by_property(self, property_name=property_name,
                                                      return_property_list=return_property_list)
            return sub_list

    def get_ttl_events(self, start_frame=None, end_frame=None, channel_id=0):
        """
        Returns an array with frames of TTL signals. To be implemented in sub-classes

        Parameters
        ----------
        start_frame: int
            The starting frame of the ttl to be returned (inclusive)
        end_frame: int
            The ending frame of the ttl to be returned (exclusive)
        channel_id: int
            The TTL channel id

        Returns
        -------
        ttl_frames: array-like
            Frames of TTL signal for the specified channel
        ttl_state: array-like
            State of the transition: 1 - rising, -1 - falling
        """
        raise NotImplementedError

    @staticmethod
    def write_recording(recording, save_path):
        """This function writes out the recorded file of a given recording
        extractor to the file format of this current recording extractor. Allows
        for easy conversion between recording file formats. It is a static
        method so it can be used without instantiating this recording extractor.

        Parameters
        ----------
        recording: RecordingExtractor
            An RecordingExtractor that can extract information from the recording
            file to be converted to the new format.

        save_path: string
            A path to where the converted recorded data will be saved, which may
            either be a file or a folder, depending on the format.
        """
        raise NotImplementedError("The write_recording function is not \
                                  implemented for this extractor")<|MERGE_RESOLUTION|>--- conflicted
+++ resolved
@@ -23,13 +23,8 @@
         # Set default values for location and group properties
 
     @abstractmethod
-<<<<<<< HEAD
-    def get_traces(self, channel_ids=None, start_frame=None, end_frame=None):
+    def get_traces(self, channel_ids=None, start_frame=None, end_frame=None, return_scaled=True):
         """This function extracts and returns a trace from the recorded data from the
-=======
-    def get_traces(self, channel_ids=None, start_frame=None, end_frame=None, return_scaled=True):
-        '''This function extracts and returns a trace from the recorded data from the
->>>>>>> 87289051
         given channels ids and the given start and end frame. It will return
         traces from within three ranges:
 
@@ -126,7 +121,7 @@
         """
         return self.get_traces(channel_ids=[self.get_channel_ids()[0]], start_frame=0, end_frame=1,
                                return_scaled=return_scaled).dtype
-    
+
     def set_timestamps(self, timestamps):
         """This function sets the recording timestamps (in seconds) for each frame
 
@@ -157,7 +152,7 @@
             return np.round(frames / self.get_sampling_frequency(), 6)
         else:
             return self._timestamps[frames]
-        
+
     def time_to_frame(self, times):
         """This function converts a user-inputted times (in seconds) to a frame indexes.
 
@@ -177,7 +172,7 @@
         else:
             return np.searchsorted(self._timestamps, times).astype('int64')
 
-    def get_snippets(self, reference_frames, snippet_len, channel_ids=None):
+    def get_snippets(self, reference_frames, snippet_len, channel_ids=None, return_scaled=True):
         """This function returns data snippets from the given channels that
         are starting on the given frames and are the length of the given snippet
         lengths before and after.
@@ -195,6 +190,8 @@
         channel_ids: array_like
             A list or array of channel ids (ints) from which each trace will be
             extracted
+        return_scaled: bool
+            If True, snippets are returned after scaling (using gain/offset). If False, the raw traces are returned
 
         Returns
         ----------
@@ -236,7 +233,8 @@
                     snippet_range[1] -= snippet_range[1] - num_frames
                 snippet_chunk[:, snippet_buffer[0]:snippet_buffer[1]] = self.get_traces(channel_ids=channel_ids,
                                                                                         start_frame=snippet_range[0],
-                                                                                        end_frame=snippet_range[1])
+                                                                                        end_frame=snippet_range[1],
+                                                                                        return_scaled=return_scaled)
             snippets[i] = snippet_chunk
         return snippets
 
