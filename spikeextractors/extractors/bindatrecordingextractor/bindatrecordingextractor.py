import shutil
import numpy as np
from pathlib import Path
from typing import Union, Optional

from spikeextractors import RecordingExtractor
from spikeextractors.extraction_tools import read_binary, write_to_binary_dat_format, check_get_traces_args

PathType = Union[str, Path]
DtypeType = Union[str, np.dtype]
ArrayType = Union[list, np.ndarray]
OptionalDtypeType = Optional[DtypeType]
OptionalArrayType = Optional[Union[np.ndarray, list]]


class BinDatRecordingExtractor(RecordingExtractor):
    """
    RecordingExtractor for a binary format

    Parameters
    ----------
    file_path: str or Path
        Path to the binary file
    sampling_frequency: float
        The sampling frequncy
    numchan: int
        Number of channels
    dtype: str or dtype
        The dtype of the binary file
    time_axis: int
        The axis of the time dimension (default 0: F order)
    recording_channels: list (optional)
        A list of channel ids
    geom: array-like (optional)
        A list or array with channel locations
<<<<<<< HEAD
    offset: int (optional)
=======
    file_offset: int (optional)
>>>>>>> 1eaa4939
        Number of bytes in the file to offset by during memmap instantiation.
    gain: float or array-like (optional)
        The gain to apply to the traces
    channel_offset: float or array-like
        The offset to apply to the traces
    is_filtered: bool
        If True, the recording is assumed to be filtered
    """
    extractor_name = 'BinDatRecordingExtractor'
    has_default_locations = False
<<<<<<< HEAD
=======
    has_unscaled = False
>>>>>>> 1eaa4939
    installed = True
    is_writable = True
    mode = "file"
    installation_mesg = ""

    def __init__(self, file_path: PathType, sampling_frequency: float, numchan: int, dtype: DtypeType,
                 time_axis: int = 0, recording_channels: Optional[list] = None,  geom: Optional[ArrayType] = None,
<<<<<<< HEAD
                 offset: Optional[float] = 0,
                 gain: Optional[Union[float, ArrayType]] = None,
                 channel_offset: Optional[Union[float, ArrayType]] = None,
                 gain_first: bool = True, is_filtered: Optional[bool] = None):
=======
                 file_offset: Optional[float] = 0,
                 gain: Optional[Union[float, ArrayType]] = None,
                 channel_offset: Optional[Union[float, ArrayType]] = None,
                 is_filtered: Optional[bool] = None):
>>>>>>> 1eaa4939
        RecordingExtractor.__init__(self)
        self._datfile = Path(file_path)
        self._time_axis = time_axis
        self._dtype = np.dtype(dtype).name
        self._sampling_frequency = float(sampling_frequency)
        self._numchan = numchan
        self._geom = geom
<<<<<<< HEAD
        self._timeseries = read_binary(self._datfile, numchan, dtype, time_axis, offset)
=======
        self._timeseries = read_binary(self._datfile, numchan, dtype, time_axis, file_offset)
>>>>>>> 1eaa4939

        if is_filtered is not None:
            self.is_filtered = is_filtered
        else:
            self.is_filtered = False

        if recording_channels is not None:
            assert len(recording_channels) <= self._timeseries.shape[0], \
               'Provided recording channels have the wrong length'
            self._channels = recording_channels
        else:
            self._channels = list(range(self._timeseries.shape[0]))

        if len(self._channels) == self._timeseries.shape[0]:
            self._complete_channels = True
        else:
            assert max(self._channels) < self._timeseries.shape[0], "Channel ids exceed the number of " \
                                                                    "available channels"
            self._complete_channels = False

        if geom is not None:
            self.set_channel_locations(self._geom)
<<<<<<< HEAD
=======
            self.has_default_locations = True
>>>>>>> 1eaa4939

        if 'numpy' in str(dtype):
            dtype_str = str(dtype).replace("<class '", "").replace("'>", "")
            dtype_str = dtype_str.split('.')[1]
        else:
            dtype_str = str(dtype)

        if gain is not None:
            self.set_channel_gains(channel_ids=self.get_channel_ids(), gains=gain)
<<<<<<< HEAD
        if channel_offset is not None:
            if isinstance(channel_offset, (int, float, np.integer, np.float)):
                self._channel_offset = np.array([channel_offset] * self.get_num_channels())
            elif isinstance(channel_offset, (list, np.ndarray)):
                assert len(channel_offset) == self.get_num_channels(), "'channel_offset' should have the same length" \
                                                                       "as the number of channels"
                self._channel_offset = np.array(channel_offset)
        else:
            self._channel_offset = np.array([0] * self.get_num_channels())

        self._kwargs = {'file_path': str(Path(file_path).absolute()), 'sampling_frequency': sampling_frequency,
                        'numchan': numchan, 'dtype': dtype_str, 'recording_channels': recording_channels,
                        'time_axis': time_axis, 'geom': geom, 'offset': offset, 'gain': gain, 'gain_first': gain_first,
=======
            self.has_unscaled = True

        if channel_offset is not None:
            self.set_channel_offsets(channel_offset)

        self._kwargs = {'file_path': str(Path(file_path).absolute()), 'sampling_frequency': sampling_frequency,
                        'numchan': numchan, 'dtype': dtype_str, 'recording_channels': recording_channels,
                        'time_axis': time_axis, 'geom': geom, 'file_offset': file_offset, 'gain': gain,
>>>>>>> 1eaa4939
                        'is_filtered': is_filtered}

    def get_channel_ids(self):
        return self._channels

    def get_num_frames(self):
        return self._timeseries.shape[1]

    def get_sampling_frequency(self):
        return self._sampling_frequency

    @check_get_traces_args
    def get_traces(self, channel_ids=None, start_frame=None, end_frame=None, return_scaled=True):
        if self._complete_channels:
            if np.all(channel_ids == self.get_channel_ids()):
                traces = self._timeseries[:, start_frame:end_frame]
            else:
                channel_idxs = np.array([self.get_channel_ids().index(ch) for ch in channel_ids])
                if np.all(np.diff(channel_idxs) == 1):
                    traces = self._timeseries[channel_idxs[0]:channel_idxs[0]+len(channel_idxs),
                                 start_frame:end_frame]
                else:
                    # This block of the execution will return the data as an array, not a memmap
                    traces = self._timeseries[channel_idxs, start_frame:end_frame]
        else:
            # in this case channel ids are actually indexes
<<<<<<< HEAD
            recordings = self._timeseries[channel_ids, start_frame:end_frame]

        if 'gain' in self.get_shared_channel_property_names() and return_scaled:
            channel_idxs = np.array([self.get_channel_ids().index(ch) for ch in channel_ids])
            gains = np.array(self.get_channel_gains(channel_ids=channel_ids))[:, None]
            offsets = self._channel_offset[channel_idxs, None]
            # uint needs to be converted to float in this case!
            if self._dtype.startswith('uint'):
                exp_idx = self._dtype.find('int') + 3
                exp = int(self._dtype[exp_idx:])
                recordings = recordings.astype('float32') - 2 ** (exp - 1)
            recordings = recordings * gains - offsets

        return recordings

    def write_to_binary_dat_format(
        self,
        save_path: PathType,
        time_axis: int = 0,
        dtype: OptionalDtypeType = None,
        chunk_size: Optional[int] = None,
        chunk_mb: int = 500,
        n_jobs: int = 1,
        joblib_backend: str = 'loky',
        verbose: bool = False
    ):
        """
        Save the traces of this recording extractor into binary .dat format.

        Parameters
        ----------
        save_path : str
            The path to the file.
        time_axis : 0 (default) or 1
            If 0 then traces are transposed to ensure (nb_sample, nb_channel) in the file.
            If 1, the traces shape (nb_channel, nb_sample) is kept in the file.
        dtype : dtype
            Type of the saved data. Default float32.
        chunk_size : None or int
            If not None then the file is saved in chunks.
            This avoid to much memory consumption for big files.
            If 'auto' the file is saved in chunks of ~ 500Mb
        chunk_mb: None or int
            Chunk size in Mb (default 500Mb)
        n_jobs : int
            Number of jobs to use (Default 1)
        joblib_backend : str
            Joblib backend for parallel processing ('loky', 'threading', 'multiprocessing')
        """
        if dtype is None or dtype == self.get_dtype():
            try:
                shutil.copy(self._datfile, save_path)
            except Exception as e:
                print('Error occurred while copying:', e)
                print('Writing to binary')
                write_to_binary_dat_format(
                    self,
                    save_path=save_path,
                    time_axis=time_axis,
                    dtype=dtype,
                    chunk_size=chunk_size,
                    chunk_mb=chunk_mb,
                    n_jobs=n_jobs,
                    joblib_backend=joblib_backend
                )
        else:
            write_to_binary_dat_format(
                self,
                save_path=save_path,
                time_axis=time_axis,
                dtype=dtype,
                chunk_size=chunk_size,
                chunk_mb=chunk_mb,
                n_jobs=n_jobs,
                joblib_backend=joblib_backend
            )
=======
            traces = self._timeseries[channel_ids, start_frame:end_frame]
        return traces

        # # scaling
        # if self.has_unscaled and return_scaled:
        #     channel_idxs = np.array([self.get_channel_ids().index(ch) for ch in channel_ids])
        #     gains = self.get_channel_gains()[channel_idxs, None]
        #     offsets = self.get_channel_offsets()[channel_idxs, None]
        #     recordings = recordings.astype(float) * gains - offsets

        # if 'gain' in self.get_shared_channel_property_names() and return_scaled:
        #     channel_idxs = np.array([self.get_channel_ids().index(ch) for ch in channel_ids])
        #     gains = np.array(self.get_channel_gains(channel_ids=channel_ids))[:, None]
        #     offsets = self._channel_offset[channel_idxs, None]
        #     # uint needs to be converted to float in this case!
        #     if self._dtype.startswith('uint'):
        #         exp_idx = self._dtype.find('int') + 3
        #         exp = int(self._dtype[exp_idx:])
        #         recordings = recordings.astype('float32') - 2 ** (exp - 1)
        #     recordings = recordings * gains - offsets

>>>>>>> 1eaa4939

    @staticmethod
    def write_recording(
        recording: RecordingExtractor,
        save_path: PathType,
        time_axis: int = 0,
        dtype: OptionalDtypeType = None,
        chunk_size: Optional[int] = None
    ):
        """
        Save the traces of a recording extractor in binary .dat format.

        Parameters
        ----------
        recording : RecordingExtractor
            The recording extractor object to be saved in .dat format.
        save_path : str
            The path to the file.
        time_axis : int, optional
            If 0 then traces are transposed to ensure (nb_sample, nb_channel) in the file.
            If 1, the traces shape (nb_channel, nb_sample) is kept in the file.
        dtype : dtype
            Type of the saved data. Default float32.
        chunk_size : None or int
            If not None then the copy done by chunk size.
            This avoid to much memory consumption for big files.
        """
        write_to_binary_dat_format(recording, save_path, time_axis=time_axis, dtype=dtype, chunk_size=chunk_size)<|MERGE_RESOLUTION|>--- conflicted
+++ resolved
@@ -33,11 +33,7 @@
         A list of channel ids
     geom: array-like (optional)
         A list or array with channel locations
-<<<<<<< HEAD
-    offset: int (optional)
-=======
     file_offset: int (optional)
->>>>>>> 1eaa4939
         Number of bytes in the file to offset by during memmap instantiation.
     gain: float or array-like (optional)
         The gain to apply to the traces
@@ -48,10 +44,7 @@
     """
     extractor_name = 'BinDatRecordingExtractor'
     has_default_locations = False
-<<<<<<< HEAD
-=======
     has_unscaled = False
->>>>>>> 1eaa4939
     installed = True
     is_writable = True
     mode = "file"
@@ -59,17 +52,10 @@
 
     def __init__(self, file_path: PathType, sampling_frequency: float, numchan: int, dtype: DtypeType,
                  time_axis: int = 0, recording_channels: Optional[list] = None,  geom: Optional[ArrayType] = None,
-<<<<<<< HEAD
-                 offset: Optional[float] = 0,
-                 gain: Optional[Union[float, ArrayType]] = None,
-                 channel_offset: Optional[Union[float, ArrayType]] = None,
-                 gain_first: bool = True, is_filtered: Optional[bool] = None):
-=======
                  file_offset: Optional[float] = 0,
                  gain: Optional[Union[float, ArrayType]] = None,
                  channel_offset: Optional[Union[float, ArrayType]] = None,
                  is_filtered: Optional[bool] = None):
->>>>>>> 1eaa4939
         RecordingExtractor.__init__(self)
         self._datfile = Path(file_path)
         self._time_axis = time_axis
@@ -77,11 +63,7 @@
         self._sampling_frequency = float(sampling_frequency)
         self._numchan = numchan
         self._geom = geom
-<<<<<<< HEAD
-        self._timeseries = read_binary(self._datfile, numchan, dtype, time_axis, offset)
-=======
         self._timeseries = read_binary(self._datfile, numchan, dtype, time_axis, file_offset)
->>>>>>> 1eaa4939
 
         if is_filtered is not None:
             self.is_filtered = is_filtered
@@ -104,10 +86,7 @@
 
         if geom is not None:
             self.set_channel_locations(self._geom)
-<<<<<<< HEAD
-=======
             self.has_default_locations = True
->>>>>>> 1eaa4939
 
         if 'numpy' in str(dtype):
             dtype_str = str(dtype).replace("<class '", "").replace("'>", "")
@@ -117,21 +96,6 @@
 
         if gain is not None:
             self.set_channel_gains(channel_ids=self.get_channel_ids(), gains=gain)
-<<<<<<< HEAD
-        if channel_offset is not None:
-            if isinstance(channel_offset, (int, float, np.integer, np.float)):
-                self._channel_offset = np.array([channel_offset] * self.get_num_channels())
-            elif isinstance(channel_offset, (list, np.ndarray)):
-                assert len(channel_offset) == self.get_num_channels(), "'channel_offset' should have the same length" \
-                                                                       "as the number of channels"
-                self._channel_offset = np.array(channel_offset)
-        else:
-            self._channel_offset = np.array([0] * self.get_num_channels())
-
-        self._kwargs = {'file_path': str(Path(file_path).absolute()), 'sampling_frequency': sampling_frequency,
-                        'numchan': numchan, 'dtype': dtype_str, 'recording_channels': recording_channels,
-                        'time_axis': time_axis, 'geom': geom, 'offset': offset, 'gain': gain, 'gain_first': gain_first,
-=======
             self.has_unscaled = True
 
         if channel_offset is not None:
@@ -140,7 +104,6 @@
         self._kwargs = {'file_path': str(Path(file_path).absolute()), 'sampling_frequency': sampling_frequency,
                         'numchan': numchan, 'dtype': dtype_str, 'recording_channels': recording_channels,
                         'time_axis': time_axis, 'geom': geom, 'file_offset': file_offset, 'gain': gain,
->>>>>>> 1eaa4939
                         'is_filtered': is_filtered}
 
     def get_channel_ids(self):
@@ -167,84 +130,6 @@
                     traces = self._timeseries[channel_idxs, start_frame:end_frame]
         else:
             # in this case channel ids are actually indexes
-<<<<<<< HEAD
-            recordings = self._timeseries[channel_ids, start_frame:end_frame]
-
-        if 'gain' in self.get_shared_channel_property_names() and return_scaled:
-            channel_idxs = np.array([self.get_channel_ids().index(ch) for ch in channel_ids])
-            gains = np.array(self.get_channel_gains(channel_ids=channel_ids))[:, None]
-            offsets = self._channel_offset[channel_idxs, None]
-            # uint needs to be converted to float in this case!
-            if self._dtype.startswith('uint'):
-                exp_idx = self._dtype.find('int') + 3
-                exp = int(self._dtype[exp_idx:])
-                recordings = recordings.astype('float32') - 2 ** (exp - 1)
-            recordings = recordings * gains - offsets
-
-        return recordings
-
-    def write_to_binary_dat_format(
-        self,
-        save_path: PathType,
-        time_axis: int = 0,
-        dtype: OptionalDtypeType = None,
-        chunk_size: Optional[int] = None,
-        chunk_mb: int = 500,
-        n_jobs: int = 1,
-        joblib_backend: str = 'loky',
-        verbose: bool = False
-    ):
-        """
-        Save the traces of this recording extractor into binary .dat format.
-
-        Parameters
-        ----------
-        save_path : str
-            The path to the file.
-        time_axis : 0 (default) or 1
-            If 0 then traces are transposed to ensure (nb_sample, nb_channel) in the file.
-            If 1, the traces shape (nb_channel, nb_sample) is kept in the file.
-        dtype : dtype
-            Type of the saved data. Default float32.
-        chunk_size : None or int
-            If not None then the file is saved in chunks.
-            This avoid to much memory consumption for big files.
-            If 'auto' the file is saved in chunks of ~ 500Mb
-        chunk_mb: None or int
-            Chunk size in Mb (default 500Mb)
-        n_jobs : int
-            Number of jobs to use (Default 1)
-        joblib_backend : str
-            Joblib backend for parallel processing ('loky', 'threading', 'multiprocessing')
-        """
-        if dtype is None or dtype == self.get_dtype():
-            try:
-                shutil.copy(self._datfile, save_path)
-            except Exception as e:
-                print('Error occurred while copying:', e)
-                print('Writing to binary')
-                write_to_binary_dat_format(
-                    self,
-                    save_path=save_path,
-                    time_axis=time_axis,
-                    dtype=dtype,
-                    chunk_size=chunk_size,
-                    chunk_mb=chunk_mb,
-                    n_jobs=n_jobs,
-                    joblib_backend=joblib_backend
-                )
-        else:
-            write_to_binary_dat_format(
-                self,
-                save_path=save_path,
-                time_axis=time_axis,
-                dtype=dtype,
-                chunk_size=chunk_size,
-                chunk_mb=chunk_mb,
-                n_jobs=n_jobs,
-                joblib_backend=joblib_backend
-            )
-=======
             traces = self._timeseries[channel_ids, start_frame:end_frame]
         return traces
 
@@ -266,7 +151,6 @@
         #         recordings = recordings.astype('float32') - 2 ** (exp - 1)
         #     recordings = recordings * gains - offsets
 
->>>>>>> 1eaa4939
 
     @staticmethod
     def write_recording(
