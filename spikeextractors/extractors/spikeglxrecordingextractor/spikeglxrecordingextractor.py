from .readSGLX import readMeta, SampRate, makeMemMapRaw, GainCorrectIM, GainCorrectNI, ExtractDigital
import numpy as np
from pathlib import Path

from spikeextractors import RecordingExtractor
from spikeextractors.extraction_tools import check_get_traces_args, check_get_ttl_args
import re

class SpikeGLXRecordingExtractor(RecordingExtractor):
    """
    RecordingExtractor from a SpikeGLX Neuropixels file

    Parameters
    ----------
    file_path: str or Path
        Path to the ap.bin, lf.bin, or nidq.bin file
    dtype: str
        'int16' or 'float'. If 'float' is selected, the returned traces are converted to uV
    x_pitch: int
        The x pitch of the probe (default 16)
    y_pitch: int
        The y pitch of the probe (default 20)
    """
    extractor_name = 'SpikeGLXRecordingExtractor'
    has_default_locations = True
    has_unscaled = True
    installed = True  # check at class level if installed or not
    is_writable = False
    mode = 'file'
    installation_mesg = "To use the SpikeGLXRecordingExtractor run:\n\n pip install mtscomp\n\n"  # error message when not installed

    def __init__(self, file_path: str, x_pitch: int = 32, y_pitch: int = 20):
        RecordingExtractor.__init__(self)
        self._npxfile = Path(file_path)
        self._basepath = self._npxfile.parents[0]
<<<<<<< HEAD

=======
        
>>>>>>> 1eaa4939
        # Gets file type: 'imec0.ap', 'imec0.lf' or 'nidq'
        assert re.search(r'imec[0-9]*.(ap|lf){1}.bin$', self._npxfile.name) or  'nidq' in self._npxfile.name, \
               "'file_path' can be an imec.ap, imec.lf, imec0.ap, imec0.lf, or nidq file"
           
        if 'ap.bin' in str(self._npxfile):
            rec_type = "ap"
            self.is_filtered = True
        elif 'lf.bin' in str(self._npxfile):
            rec_type = "lf"
        else:
            rec_type = "nidq"
        aux = self._npxfile.stem.split('.')[-1]
        if aux == 'nidq':
            self._ftype = aux
        else:
            self._ftype = self._npxfile.stem.split('.')[-2] + '.' + aux

        # Metafile
        self._metafile = self._basepath.joinpath(self._npxfile.stem+'.meta')
        if not self._metafile.exists():
            raise Exception("'meta' file for '"+self._ftype+"' traces should be in the same folder.")
        # Read in metadata, returns a dictionary
        meta = readMeta(self._npxfile)
        self._meta = meta

        # Traces in 16-bit format
        if '.cbin' in self._npxfile.name: # compressed binary format used by IBL
            try:
                import mtscomp
            except:
                raise Exception(self.installation_mesg)
            self._raw = mtscomp.Reader()
            self._raw.open(self._npxfile, self._npxfile.with_suffix('.ch'))
        else:
            self._raw = makeMemMapRaw(self._npxfile, meta)  # [chanList, firstSamp:lastSamp+1]

        # sampling rate and ap channels
        self._sampling_frequency = SampRate(meta)

        tot_chan, ap_chan, lfp_chan, locations, channel_ids, channel_names \
            = _parse_spikeglx_metafile(self._metafile,
                                       x_pitch=x_pitch,
                                       y_pitch=y_pitch,
                                       rec_type=rec_type)
        if rec_type in ("ap", "lf"):
            self._channels = channel_ids
            # locations
            if len(locations) > 0:
                self.set_channel_locations(locations)
            if len(channel_names) > 0:
                if len(channel_names) == len(self._channels):
                    for i, ch in enumerate(self._channels):
                        self.set_channel_property(ch, "channel_name", channel_names[i])

            if rec_type == "ap":
                if ap_chan < tot_chan:
                    self._timeseries = self._raw[0:ap_chan, :]
            elif rec_type == "lf":
                if lfp_chan < tot_chan:
                    self._timeseries = self._raw[0:lfp_chan, :]
        else:
            # nidq
            self._channels = list(range(int(tot_chan)))
            self._timeseries = self._raw

        # get gains
        if meta['typeThis'] == 'imec':
            gains = GainCorrectIM(self._timeseries, self._channels, meta)
        elif meta['typeThis'] == 'nidq':
            gains = GainCorrectNI(self._timeseries, self._channels, meta)

        # set gains - convert from int16 to uVolt
        self.set_channel_gains(gains=gains*1e6, channel_ids=self._channels)
        self._kwargs = {'file_path': str(Path(file_path).absolute()),
                        'x_pitch': x_pitch, 'y_pitch': y_pitch}

    def get_channel_ids(self):
        return self._channels

    def get_num_frames(self):
        return self._timeseries.shape[1]

    def get_sampling_frequency(self):
        return self._sampling_frequency

    @check_get_traces_args
    def get_traces(self, channel_ids=None, start_frame=None, end_frame=None, return_scaled=True):
        channel_idxs = np.array([self.get_channel_ids().index(ch) for ch in channel_ids])
        if np.all(channel_ids == self.get_channel_ids()):
            traces = self._timeseries[:, start_frame:end_frame]
        else:
            if np.all(np.diff(channel_idxs) == 1):
                traces = self._timeseries[channel_idxs[0]:channel_idxs[0]+len(channel_idxs), start_frame:end_frame]
            else:
                # This block of the execution will return the data as an array, not a memmap
<<<<<<< HEAD
                recordings = self._timeseries[channel_idxs, start_frame:end_frame]

        if return_scaled:
            gains = np.array(self.get_channel_gains())[channel_idxs]
            return recordings * gains[:, None]
        else:
            return recordings
=======
                traces = self._timeseries[channel_idxs, start_frame:end_frame]

        return traces
>>>>>>> 1eaa4939

    @check_get_ttl_args
    def get_ttl_events(self, start_frame=None, end_frame=None, channel_id=0):
        channel = [channel_id]
        dw = 0
        dig = ExtractDigital(self._raw, firstSamp=start_frame, lastSamp=end_frame, dwReq=dw, dLineList=channel,
                             meta=self._meta)
        dig = np.squeeze(dig)
        diff_dig = np.diff(dig.astype(int))

        rising = np.where(diff_dig > 0)[0] + start_frame
        falling = np.where(diff_dig < 0)[0] + start_frame

        ttl_frames = np.concatenate((rising, falling))
        ttl_states = np.array([1] * len(rising) + [-1] * len(falling))
        sort_idxs = np.argsort(ttl_frames)
        return ttl_frames[sort_idxs], ttl_states[sort_idxs]


def _parse_spikeglx_metafile(metafile, x_pitch, y_pitch, rec_type):
    tot_channels = None
    ap_channels = None
    lfp_channels = None

    y_offset = 20
    x_offset = 11

    locations = []
    channel_names = []
    channel_ids = []
    with Path(metafile).open() as f:
        for line in f.readlines():
            if 'nSavedChans' in line:
                tot_channels = int(line.split('=')[-1])
            if 'snsApLfSy' in line:
                ap_channels = int(line.split('=')[-1].split(',')[0].strip())
                lfp_channels = int(line.split(',')[-2].strip())
            if 'imSampRate' in line:
                fs = float(line.split('=')[-1])
            if rec_type in ("ap", "lf"):
                if 'snsChanMap' in line:
                    map = line.split('=')[-1]
                    chans = map.split(')')[1:]
                    for chan in chans:
                        chan_name = chan[1:].split(';')[0]
                        if rec_type == "ap":
                            if "AP" in chan_name:
                                channel_names.append(chan_name)
                                chan_id = int(chan_name[2:])
                                channel_ids.append(chan_id)
                        elif rec_type == "lf":
                            if "LF" in chan_name:
                                channel_names.append(chan_name)
                                chan_id = int(chan_name[2:])
                                channel_ids.append(chan_id)
                if 'snsShankMap' in line:
                    map = line.split('=')[-1]
                    chans = map.split(')')[1:]
                    for chan in chans:
                        chan = chan[1:]
                        if len(chan) > 0:
                            x_idx = int(chan.split(':')[1])
                            y_idx = int(chan.split(':')[2])
                            stagger = np.mod(y_idx + 0, 2) * x_pitch / 2
                            x_pos = (1 - x_idx) * x_pitch + stagger + x_offset
                            y_pos = y_idx * y_pitch + y_offset
                            locations.append([x_pos, y_pos])
    return tot_channels, ap_channels, lfp_channels, locations, channel_ids, channel_names<|MERGE_RESOLUTION|>--- conflicted
+++ resolved
@@ -33,11 +33,7 @@
         RecordingExtractor.__init__(self)
         self._npxfile = Path(file_path)
         self._basepath = self._npxfile.parents[0]
-<<<<<<< HEAD
-
-=======
         
->>>>>>> 1eaa4939
         # Gets file type: 'imec0.ap', 'imec0.lf' or 'nidq'
         assert re.search(r'imec[0-9]*.(ap|lf){1}.bin$', self._npxfile.name) or  'nidq' in self._npxfile.name, \
                "'file_path' can be an imec.ap, imec.lf, imec0.ap, imec0.lf, or nidq file"
@@ -133,19 +129,9 @@
                 traces = self._timeseries[channel_idxs[0]:channel_idxs[0]+len(channel_idxs), start_frame:end_frame]
             else:
                 # This block of the execution will return the data as an array, not a memmap
-<<<<<<< HEAD
-                recordings = self._timeseries[channel_idxs, start_frame:end_frame]
-
-        if return_scaled:
-            gains = np.array(self.get_channel_gains())[channel_idxs]
-            return recordings * gains[:, None]
-        else:
-            return recordings
-=======
                 traces = self._timeseries[channel_idxs, start_frame:end_frame]
 
         return traces
->>>>>>> 1eaa4939
 
     @check_get_ttl_args
     def get_ttl_events(self, start_frame=None, end_frame=None, channel_id=0):
