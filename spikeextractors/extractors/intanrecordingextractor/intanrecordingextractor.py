--- conflicted
+++ resolved
@@ -63,13 +63,8 @@
         self._fs = float(self._recording.sample_rate.rescale('Hz').magnitude)
 
         for i, ch in enumerate(self._analog_channels):
-<<<<<<< HEAD
-            self.set_channel_property(i, 'gain', ch['gain'])
-            self.set_channel_property(i, 'offset', ch['offset'])
-=======
             self.set_channel_gains(channel_ids=i, gains=ch['gain'])
             self.set_channel_offsets(channel_ids=i, offsets=ch['offset'])
->>>>>>> 1eaa4939
 
         self._kwargs = dict(file_path=str(Path(file_path).absolute()), verbose=verbose)
 
@@ -89,10 +84,6 @@
         start_frame: Optional[int] = None,
         end_frame: Optional[int] = None,
         return_scaled: bool = True,
-<<<<<<< HEAD
-        dtype: Optional[DtypeType] = None
-=======
->>>>>>> 1eaa4939
     ):
         """
         This function extracts and returns a trace from the recorded data from the
@@ -123,43 +114,19 @@
         return_scaled : bool, optional
             If True, traces are returned after scaling (using gain/offset). If False, the raw traces are returned.
             Defaults to True.
-<<<<<<< HEAD
-        dtype : dtype, optional
-            Any of 'float', 'int16', or 'uint16'. return_scaled must be False to return 'int16' or 'uint16'.
-=======
 
->>>>>>> 1eaa4939
         Returns
         ----------
         traces: numpy.ndarray
             A 2D array that contains all of the traces from each channel.
             Dimensions are: (num_channels x num_frames)
         """
-<<<<<<< HEAD
-        assert dtype in ['float', 'int16', 'uint16', None], "'dtype' must be either 'float', 'int16', or 'uint16'!"
-
-        if return_scaled:
-            assert dtype not in ['int16', 'uint16'], "To access 'int16' or 'uint16' data, set return_scaled=False!"
-            pyintan_dtype = 'float'
-        else:
-            assert dtype != 'float', "With return_scaled=False, please specify dtype as either 'int16' or 'uint16'!"
-            if dtype is None:
-                pyintan_dtype = 'uint16'
-            else:
-                pyintan_dtype = dtype
-
-=======
->>>>>>> 1eaa4939
         channel_idxs = np.array([self._channel_ids.index(ch) for ch in channel_ids])
         return self._recording._read_analog(
             channels=self._analog_channels[channel_idxs],
             i_start=start_frame,
             i_stop=end_frame,
-<<<<<<< HEAD
-            dtype=pyintan_dtype
-=======
             dtype="uint16"
->>>>>>> 1eaa4939
         ).T
 
     @check_get_ttl_args
