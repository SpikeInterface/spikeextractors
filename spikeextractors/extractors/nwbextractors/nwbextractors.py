import os
import uuid
from datetime import datetime
from collections import abc
from pathlib import Path
import numpy as np
import distutils.version
from typing import Union, List, Optional
import warnings

import spikeextractors as se
from spikeextractors.extraction_tools import check_get_traces_args, check_valid_unit_id

try:
    import pynwb
    import pandas as pd
    from pynwb import NWBHDF5IO
    from pynwb import NWBFile
    from pynwb.ecephys import ElectricalSeries, LFP
    from pynwb.ecephys import ElectrodeGroup
    from hdmf.data_utils import DataChunkIterator
    from hdmf.backends.hdf5.h5_utils import H5DataIO

    HAVE_NWB = True
except ModuleNotFoundError:
    HAVE_NWB = False

PathType = Union[str, Path, None]
ArrayType = Union[list, np.ndarray]


def check_nwb_install():
    assert HAVE_NWB, "To use the Nwb extractors, install pynwb: \n\n pip install pynwb\n\n"


def set_dynamic_table_property(dynamic_table, row_ids, property_name, values, index=False,
                               default_value=np.nan, table=False, description='no description'):
    check_nwb_install()
    if not isinstance(row_ids, list) or not all(isinstance(x, int) for x in row_ids):
        raise TypeError("'ids' must be a list of integers")
    ids = list(dynamic_table.id[:])
    if any([i not in ids for i in row_ids]):
        raise ValueError("'ids' contains values outside the range of existing ids")
    if not isinstance(property_name, str):
        raise TypeError("'property_name' must be a string")
    if len(row_ids) != len(values) and index is False:
        raise ValueError("'ids' and 'values' should be lists of same size")

    if index is False:
        if property_name in dynamic_table:
            for (row_id, value) in zip(row_ids, values):
                dynamic_table[property_name].data[ids.index(row_id)] = value
        else:
            col_data = [default_value] * len(ids)  # init with default val
            for (row_id, value) in zip(row_ids, values):
                col_data[ids.index(row_id)] = value
            dynamic_table.add_column(
                name=property_name,
                description=description,
                data=col_data,
                index=index,
                table=table
            )
    else:
        if property_name in dynamic_table:
            # TODO
            raise NotImplementedError
        else:
            dynamic_table.add_column(
                name=property_name,
                description=description,
                data=values,
                index=index,
                table=table
            )


def get_dynamic_table_property(dynamic_table, *, row_ids=None, property_name):
    all_row_ids = list(dynamic_table.id[:])
    if row_ids is None:
        row_ids = all_row_ids
    return [dynamic_table[property_name][all_row_ids.index(x)] for x in row_ids]


def get_nspikes(units_table, unit_id):
    """Return the number of spikes for chosen unit."""
    check_nwb_install()
    ids = np.array(units_table.id[:])
    indexes = np.where(ids == unit_id)[0]
    if not len(indexes):
        raise ValueError(f"{unit_id} is an invalid unit_id. Valid ids: {ids}.")
    index = indexes[0]
    if index == 0:
        return units_table['spike_times_index'].data[index]
    else:
        return units_table['spike_times_index'].data[index] - units_table['spike_times_index'].data[index - 1]


def most_relevant_ch(traces):
    """
    Calculates the most relevant channel for an Unit.
    Estimates the channel where the max-min difference of the average traces is greatest.
    traces : ndarray
        ndarray of shape (nSpikes, nChannels, nSamples)
    """
    n_channels = traces.shape[1]
    avg = np.mean(traces, axis=0)

    max_min = np.zeros(n_channels)
    for ch in range(n_channels):
        max_min[ch] = avg[ch, :].max() - avg[ch, :].min()

    relevant_ch = np.argmax(max_min)
    return relevant_ch


def update_dict(d, u):
    for k, v in u.items():
        if isinstance(v, abc.Mapping):
            d[k] = update_dict(d.get(k, {}), v)
        else:
            d[k] = v
    return d


def list_get(l, idx, default):
    try:
        return l[idx]
    except IndexError:
        return default


def check_module(nwbfile, name: str, description: str = None):
    """
    Check if processing module exists. If not, create it. Then return module.

    Parameters
    ----------
    nwbfile: pynwb.NWBFile
    name: str
    description: str | None (optional)

    Returns
    -------
    pynwb.module
    """
    assert isinstance(nwbfile, pynwb.NWBFile), "'nwbfile' should be of type pynwb.NWBFile"
    if name in nwbfile.modules:
        return nwbfile.modules[name]
    else:
        if description is None:
            description = name
        return nwbfile.create_processing_module(name, description)


class NwbRecordingExtractor(se.RecordingExtractor):
    extractor_name = 'NwbRecording'
    has_default_locations = True
    installed = HAVE_NWB  # check at class level if installed or not
    is_writable = True
    mode = 'file'
    installation_mesg = "To use the Nwb extractors, install pynwb: \n\n pip install pynwb\n\n"

    def __init__(self, file_path, electrical_series_name='ElectricalSeries'):
        """
        Parameters
        ----------
        file_path: path to NWB file
        electrical_series_name: str, optional
        """
        assert HAVE_NWB, self.installation_mesg
        se.RecordingExtractor.__init__(self)
        self._path = str(file_path)
        with NWBHDF5IO(self._path, 'r') as io:
            nwbfile = io.read()
            if electrical_series_name is not None:
                self._electrical_series_name = electrical_series_name
            else:
                a_names = list(nwbfile.acquisition)
                if len(a_names) > 1:
                    raise ValueError('More than one acquisition found. You must specify electrical_series.')
                if len(a_names) == 0:
                    raise ValueError('No acquisitions found in the .nwb file.')
                self._electrical_series_name = a_names[0]
            es = nwbfile.acquisition[self._electrical_series_name]
            if hasattr(es, 'timestamps') and es.timestamps:
                self.sampling_frequency = 1. / np.median(np.diff(es.timestamps))
                self.recording_start_time = es.timestamps[0]
            else:
                self.sampling_frequency = es.rate
                if hasattr(es, 'starting_time'):
                    self.recording_start_time = es.starting_time
                else:
                    self.recording_start_time = 0.

            self.num_frames = int(es.data.shape[0])
            num_channels = len(es.electrodes.table.id[:])

            # Channels gains - for RecordingExtractor, these are values to cast traces to uV
            if es.channel_conversion is not None:
                gains = es.conversion * es.channel_conversion[:] * 1e6
            else:
                gains = es.conversion * np.ones(num_channels) * 1e6

            # Extractors channel groups must be integers, but Nwb electrodes group_name can be strings
            if 'group_name' in nwbfile.electrodes.colnames:
                unique_grp_names = list(np.unique(nwbfile.electrodes['group_name'][:]))

            # Fill channel properties dictionary from electrodes table
            self.channel_ids = es.electrodes.table.id[es.electrodes.data]
            for es_ind, (channel_id, electrode_table_index) in enumerate(zip(self.channel_ids, es.electrodes.data)):
                self.set_channel_property(channel_id, 'gain', gains[es_ind])
                this_loc = []
                if 'rel_x' in nwbfile.electrodes:
                    this_loc.append(nwbfile.electrodes['rel_x'][electrode_table_index])
                    if 'rel_y' in nwbfile.electrodes:
                        this_loc.append(nwbfile.electrodes['rel_y'][electrode_table_index])
                    else:
                        this_loc.append(0)
                    self.set_channel_locations(this_loc, channel_id)

                for col in nwbfile.electrodes.colnames:
                    if isinstance(nwbfile.electrodes[col][electrode_table_index], ElectrodeGroup):
                        continue
                    elif col == 'group_name':
                        self.set_channel_groups(
                            int(unique_grp_names.index(nwbfile.electrodes[col][electrode_table_index])), channel_id)
                    elif col == 'location':
                        self.set_channel_property(channel_id, 'brain_area',
                                                  nwbfile.electrodes[col][electrode_table_index])
                    elif col in ['x', 'y', 'z', 'rel_x', 'rel_y']:
                        continue
                    else:
                        self.set_channel_property(channel_id, col, nwbfile.electrodes[col][electrode_table_index])

            # Fill epochs dictionary
            self._epochs = {}
            if nwbfile.epochs is not None:
                df_epochs = nwbfile.epochs.to_dataframe()

                if 'tags' in df_epochs:
                    tags_or_label = 'tags'  # older nwb schema version
                else:
                    tags_or_label = 'label'

                self._epochs = {
                    row[tags_or_label][0]: {
                        'start_frame': self.time_to_frame(row['start_time']),
                        'end_frame': self.time_to_frame(row['stop_time'])
                    }
                    for _, row in df_epochs.iterrows()
                }

            self._kwargs = {'file_path': str(Path(file_path).absolute()),
                            'electrical_series_name': electrical_series_name}
            self.make_nwb_metadata(nwbfile=nwbfile, es=es)

    def make_nwb_metadata(self, nwbfile, es):
        # Metadata dictionary - useful for constructing a nwb file
        self.nwb_metadata = dict()
        self.nwb_metadata['NWBFile'] = {
            'session_description': nwbfile.session_description,
            'identifier': nwbfile.identifier,
            'session_start_time': nwbfile.session_start_time,
            'institution': nwbfile.institution,
            'lab': nwbfile.lab
        }
        self.nwb_metadata['Ecephys'] = dict()
        # Update metadata with Device info
        self.nwb_metadata['Ecephys']['Device'] = []
        for dev in nwbfile.devices:
            self.nwb_metadata['Ecephys']['Device'].append({'name': dev})
        # Update metadata with ElectrodeGroup info
        self.nwb_metadata['Ecephys']['ElectrodeGroup'] = []
        for k, v in nwbfile.electrode_groups.items():
            self.nwb_metadata['Ecephys']['ElectrodeGroup'].append({
                'name': v.name,
                'description': v.description,
                'location': v.location,
                'device': v.device.name
            })
        # Update metadata with ElectricalSeries info
        self.nwb_metadata['Ecephys']['ElectricalSeries'] = []
        self.nwb_metadata['Ecephys']['ElectricalSeries'].append({
            'name': es.name,
            'description': es.description
        })

    @check_get_traces_args
    def get_traces(self, channel_ids=None, start_frame=None, end_frame=None):
        with NWBHDF5IO(self._path, 'r') as io:
            nwbfile = io.read()
            es = nwbfile.acquisition[self._electrical_series_name]
            es_channel_ids = np.array(es.electrodes.table.id[:])[es.electrodes.data[:]].tolist()
            channel_inds = [es_channel_ids.index(id) for id in channel_ids]
            if np.array(channel_ids).size > 1 and np.any(np.diff(channel_ids) < 0):
                # get around h5py constraint that it does not allow datasets
                # to be indexed out of order
                sorted_channel_ids = np.sort(channel_ids)
                sorted_idx = np.array([list(sorted_channel_ids).index(ch) for ch in channel_ids])
                recordings = es.data[start_frame:end_frame, sorted_channel_ids].T
                traces = recordings[sorted_idx, :]
            else:
                traces = es.data[start_frame:end_frame, channel_inds].T
            # This DatasetView and lazy operations will only work within context
            # We're keeping the non-lazy version for now
            # es_view = DatasetView(es.data)  # es is an instantiated h5py dataset
            # traces = es_view.lazy_slice[start_frame:end_frame, channel_ids].lazy_transpose()
        return traces

    def get_sampling_frequency(self):
        return self.sampling_frequency

    def get_num_frames(self):
        return self.num_frames

    def get_channel_ids(self):
        return self.channel_ids.tolist()

    @staticmethod
    def add_devices(recording: se.RecordingExtractor, nwbfile=None, metadata: dict = None):
        """
        Auxiliary static method for nwbextractor.

        Adds device information to nwbfile object.
        Will always ensure nwbfile has at least one device, but multiple
        devices within the metadata list will also be created.

        Parameters
        ----------
        recording: RecordingExtractor
        nwbfile: NWBFile
            nwb file to which the recording information is to be added
        metadata: dict
            metadata info for constructing the nwb file (optional).
            Should be of the format
                metadata['Ecephys']['Device'] = [{'name': my_name,
                                                  'description': my_description}, ...]

        Missing keys in an element of metadata['Ecephys']['Device'] will be auto-populated with defaults.
        """
        if nwbfile is not None:
            assert isinstance(nwbfile, NWBFile), "'nwbfile' should be of type pynwb.NWBFile"
        defaults = dict(
            name="Device",
            description="Ecephys probe."
        )
        if metadata is None or 'Device' not in metadata['Ecephys']:
            metadata = dict(
                Ecephys=dict(
                    Device=[defaults]
                )
            )
        assert all([isinstance(x, dict) for x in metadata['Ecephys']['Device']]), \
            "Expected metadata['Ecephys']['Device'] to be a list of dictionaries!"

        for dev in metadata['Ecephys']['Device']:
            if dev.get('name', defaults['name']) not in nwbfile.devices:
                nwbfile.create_device(**dict(defaults, **dev))

    @staticmethod
    def add_electrode_groups(recording: se.RecordingExtractor, nwbfile=None, metadata: dict = None):
        """
        Auxiliary static method for nwbextractor.

        Adds electrode group information to nwbfile object.
        Will always ensure nwbfile has at least one electrode group.
        Will auto-generate a linked device if the specified name does not exist in the nwbfile.

        Parameters
        ----------
        recording: RecordingExtractor
        nwbfile: NWBFile
            nwb file to which the recording information is to be added
        metadata: dict
            metadata info for constructing the nwb file (optional).
            Should be of the format
                metadata['Ecephys']['ElectrodeGroup'] = [{'name': my_name,
                                                          'description': my_description,
                                                          'location': electrode_location,
                                                          'device_name': my_device_name}, ...]

        Missing keys in an element of metadata['Ecephys']['ElectrodeGroup'] will be auto-populated with defaults.

        Group names set by RecordingExtractor channel properties will also be included with passed metadata,
        but will only use default description and location.
        """
        if nwbfile is not None:
            assert isinstance(nwbfile, NWBFile), "'nwbfile' should be of type pynwb.NWBFile"
        if len(nwbfile.devices) == 0:
            se.NwbRecordingExtractor.add_devices(recording, nwbfile)
        defaults = dict(
            name="Electrode Group",
            description="no description",
            location="unknown",
            device_name="Device"
        )
        if metadata is None or 'ElectrodeGroup' not in metadata['Ecephys']:
            metadata = dict(
                Ecephys=dict(
                    ElectrodeGroup=[]
                )
            )
        assert all([isinstance(x, dict) for x in metadata['Ecephys']['ElectrodeGroup']]), \
            "Expected metadata['Ecephys']['ElectrodeGroup'] to be a list of dictionaries!"

        for grp in metadata['Ecephys']['ElectrodeGroup']:
            device_name = grp.get('device_name', defaults['device_name'])
            if grp.get('name', defaults['name']) not in nwbfile.electrode_groups:
                if device_name not in nwbfile.devices:
                    new_device = dict(
                        Ecephys=dict(
                            Device=dict(
                                name=device_name
                            )
                        )
                    )
                    se.NwbRecordingExtractor.add_devices(recording, nwbfile, metadata=new_device)
                    warnings.warn(f"Device \'{device_name}\' not detected in "
                                  "attempted link to electrode group! Automatically generating.")
                electrode_group_kwargs = dict(defaults, **grp)
                electrode_group_kwargs.pop('device_name')
                electrode_group_kwargs.update(device=nwbfile.devices[device_name])
                nwbfile.create_electrode_group(**electrode_group_kwargs)

        if not nwbfile.electrode_groups:
            device_name = list(nwbfile.devices.keys())[0]
            device = nwbfile.devices[device_name]
            if len(nwbfile.devices) > 1:
                warnings.warn("More than one device found when adding electrode group "
                              f"via channel properties: using device \'{device_name}\'. To use a "
                              "different device, indicate it the metadata argument.")

            electrode_group_kwargs = dict(defaults)
            electrode_group_kwargs.pop('device_name')
            electrode_group_kwargs.update(device=device)
            for grp_name in np.unique(recording.get_channel_groups()).tolist():
                electrode_group_kwargs.update(name=str(grp_name))
                nwbfile.create_electrode_group(**electrode_group_kwargs)

    @staticmethod
    def add_electrodes(recording: se.RecordingExtractor, nwbfile=None, metadata: dict = None):
        """
        Auxiliary static method for nwbextractor.

        Adds channels from recording object as electrodes to nwbfile object.

        Parameters
        ----------
        recording: RecordingExtractor
        nwbfile: NWBFile
            nwb file to which the recording information is to be added
        metadata: dict
            metadata info for constructing the nwb file (optional).
            Should be of the format
                metadata['Ecephys']['Electrodes'] = [{'name': my_name,
                                                      'description': my_description,
                                                      'data': [my_electrode_data]}, ...]
            where [my_electrode_data] is a list in one-to-one correspondence with
            the nwbfile electrode ids and RecordingExtractor channel ids.

        Missing keys in an element of metadata['Ecephys']['ElectrodeGroup'] will be auto-populated with defaults
        whenever possible.

        If 'my_name' is set to one of the required fields for nwbfile
        electrodes (id, x, y, z, imp, loccation, filtering, group_name),
        then the metadata will override their default values.

        Setting 'my_name' to metadata field 'group' is not supported as the linking to
        nwbfile.electrode_groups is handled automatically; please specify the string 'group_name' in this case.

        If no group information is passed via metadata, automatic linking to existing electrode groups,
        possibly including the default, will occur.
        """
        if nwbfile is not None:
            assert isinstance(nwbfile, NWBFile), "'nwbfile' should be of type pynwb.NWBFile"
        if nwbfile.electrode_groups is None:
            print("\n\n\nhere 1\n\n\n")
            se.NwbRecordingExtractor.add_electrode_groups(recording, nwbfile, metadata)
        # For older versions of pynwb, we need to manually add these columns
        if distutils.version.LooseVersion(pynwb.__version__) < '1.3.0':
            if nwbfile.electrodes is None or 'rel_x' not in nwbfile.electrodes.colnames:
                nwbfile.add_electrode_column('rel_x', 'x position of electrode in electrode group')
            if nwbfile.electrodes is None or 'rel_y' not in nwbfile.electrodes.colnames:
                nwbfile.add_electrode_column('rel_y', 'y position of electrode in electrode group')
        defaults = dict(
            id=np.nan,
            x=np.nan,
            y=np.nan,
            z=np.nan,
            # There doesn't seem to be a canonical default for impedence, if missing.
            # The NwbRecordingExtractor follows the -1.0 convention, other scripts sometimes use np.nan
            imp=-1.0,
            location="unknown",
            filtering="none",
            group_name="Electrode Group"
        )
        if metadata is None or 'Electrodes' not in metadata['Ecephys']:
            metadata = dict(
                Ecephys=dict(
                    Electrodes=[]
                )
            )
        assert all([isinstance(x, dict) and set(x.keys()) == set(['name', 'description', 'data'])
                    and isinstance(x['data'], list) for x in metadata['Ecephys']['Electrodes']]), \
            "Expected metadata['Ecephys']['Electrodes'] to be a list of dictionaries!"
        assert all([x['name'] != 'group' for x in metadata['Ecephys']['Electrodes']]), \
            "Passing metadata field 'group' is depricated; pass group_name instead!"

        if nwbfile.electrodes is None:
            nwb_elec_ids = []
        else:
            nwb_elec_ids = nwbfile.electrodes.id.data[:]
        for metadata_column in metadata['Ecephys']['Electrodes']:
            if (nwbfile.electrodes is None or metadata_column['name'] not in nwbfile.electrodes.colnames) \
                    and metadata_column['name'] != 'group_name':
                nwbfile.add_electrode_column(
                    name=str(metadata_column['name']),
                    description=str(metadata_column['description'])
                )

        for j, channel_id in enumerate(recording.get_channel_ids()):
            if channel_id not in nwb_elec_ids:
                electrode_kwargs = dict(defaults)
                electrode_kwargs.update(id=channel_id)

                # recording.get_channel_locations defaults to np.nan if there are none
                location = recording.get_channel_locations(channel_ids=channel_id)[0]
                if all([not np.isnan(loc) for loc in location]):
                    # property 'location' of RX channels corresponds to rel_x and rel_ y of NWB electrodes
                    electrode_kwargs.update(
                        dict(
                            rel_x=float(location[0]),
                            rel_y=float(location[1])
                        )
                    )

                for metadata_column in metadata['Ecephys']['Electrodes']:
                    if metadata_column['name'] == 'group_name':
                        group_name = list_get(metadata_column['data'], j, defaults['group_name'])
                        if group_name not in nwbfile.electrode_groups:
                            warnings.warn(f"Electrode group for electrode {channel_id} was not "
                                          "found in the nwbfile! Automatically adding.")
                            missing_group_metadata = dict(
                                Ecephys=dict(
                                    ElectrodeGroup=dict(
                                        name=group_name,
                                        description="no description",
                                        location="unknown",
                                        device_name="Device"
                                    )
                                )
                            )
                            se.NwbRecordingExtractor.add_electrode_groups(recording, nwbfile, missing_group_metadata)
                        electrode_kwargs.update(
                            dict(
                                group=nwbfile.electrode_groups[group_name],
                                group_name=group_name
                            )
                        )
                    else:
                        if metadata_column['name'] in defaults:
                            electrode_kwargs.update({
                                metadata_column['name']: list_get(metadata_column['data'], j,
                                                                  defaults[metadata_column['name']])
                            })
                        else:
                            if j < len(metadata_column['data']):
                                electrode_kwargs.update({
                                    metadata_column['name']: metadata_column['data'][j]
                                })
                            else:
                                metadata_column_name = metadata_column['name']
                                warnings.warn(f"Custom column {metadata_column_name} "
                                              f"has incomplete data for channel id [{j}] and no "
                                              "set default! Electrode will not be added.")
                                continue

                if not any([x.get('name', '') == 'group_name' for x in metadata['Ecephys']['Electrodes']]):
                    group_id = recording.get_channel_groups(channel_ids=channel_id)[0]
                    if str(group_id) in nwbfile.electrode_groups:
                        electrode_kwargs.update(
                            dict(
                                group=nwbfile.electrode_groups[str(group_id)],
                                group_name=str(group_id)
                            )
                        )
                    else:
                        warnings.warn("No metadata was passed specifying the electrode group for "
                                      f"electrode {channel_id}, and the internal recording channel group was "
                                      f"assigned a value (str({group_id})) not present as electrode "
                                      "groups in the NWBFile! Electrode will not be added.")
                        continue

                nwbfile.add_electrode(**electrode_kwargs)
        assert nwbfile.electrodes is not None, \
            "Unable to form electrode table! Check device, electrode group, and electrode metadata."

        # property 'gain' should not be in the NWB electrodes_table
        # property 'brain_area' of RX channels corresponds to 'location' of NWB electrodes
        channel_prop_names = set(recording.get_shared_channel_property_names()) - set(nwbfile.electrodes.colnames) \
            - set(['gain', 'location'])
        for channel_prop_name in channel_prop_names:
            for channel_id in recording.get_channel_ids():
                val = recording.get_channel_property(channel_id, channel_prop_name)
                descr = 'no description'
                if channel_prop_name == 'brain_area':
                    channel_prop_name = 'location'
                    descr = 'brain area location'
                set_dynamic_table_property(
                    dynamic_table=nwbfile.electrodes,
                    row_ids=[channel_id],
                    property_name=channel_prop_name,
                    values=[val],
                    default_value=np.nan,
                    description=descr
                )

    @staticmethod
    def add_electrical_series(recording: se.RecordingExtractor, nwbfile=None, metadata: dict = None,
                              buffer_mb: int = 500, use_timestamps: bool = False, write_as_lfp: bool = False):
        """
        Auxiliary static method for nwbextractor.

        Adds traces from recording object as ElectricalSeries to nwbfile object.

        Parameters
        ----------
        recording: RecordingExtractor
        nwbfile: NWBFile
            nwb file to which the recording information is to be added
        metadata: dict
            metadata info for constructing the nwb file (optional).
            Should be of the format
                metadata['Ecephys']['ElectricalSeries'] = {'name': my_name,
                                                           'description': my_description}
        buffer_mb: int (optional, defaults to 500MB)
            maximum amount of memory (in MB) to use per iteration of the
            DataChunkIterator (requires traces to be memmap objects)
        use_timestamps: bool (optional, defaults to False)
            If True, the timestamps are saved to the nwb file using recording.frame_to_time(). If False (defualut),
            the sampling rate is used.
        write_as_lfp: bool (optional, defaults to False)
            If True, writes the traces under a processing LFP module in the NWBFile instead of acquisition.

        Missing keys in an element of metadata['Ecephys']['ElectrodeGroup'] will be auto-populated with defaults
        whenever possible.
        """
        if nwbfile is not None:
            assert isinstance(nwbfile, NWBFile), "'nwbfile' should be of type pynwb.NWBFile!"
        assert buffer_mb > 10, "'buffer_mb' should be at least 10MB to ensure data can be chunked!"
        if not nwbfile.electrodes:
            se.NwbRecordingExtractor.add_electrodes(recording, nwbfile, metadata)

        raw_defaults = dict(
            name="ElectricalSeries",
            description="Raw acquired data."
        )
        lfp_defaults = dict(
            name="LFP",
            description="Local field potential signal."
        )
        if metadata is None or not any([x in metadata['Ecephys'] for x in ['ElectricalSeries', 'LFPElectricalSeries']]):
            metadata = dict(Ecephys=dict())
            if not write_as_lfp:
                metadata['Ecephys'].update(
                    ElectricalSeries=dict(raw_defaults)
                )
            else:
                metadata['Ecephys'].update(
                    LFPElectricalSeries=dict(lfp_defaults)
                )
        assert ('ElectricalSeries' in metadata['Ecephys']
                and isinstance(metadata['Ecephys']['ElectricalSeries'], dict)) \
            or ('LFPElectricalSeries' in metadata['Ecephys']
                and isinstance(metadata['Ecephys']['LFPElectricalSeries'], dict)), \
            "Expected either metadata['Ecephys']['ElectricalSeries'] or metadata['Ecephys']['LFPElectricalSeries'] " \
            "to be a dictionary!"

        if not write_as_lfp:
            es_name = metadata['Ecephys']['ElectricalSeries'].get('name', raw_defaults['name'])
            assert es_name not in nwbfile.acquisition, \
                f"Raw ElectricalSeries '{es_name}' is already written in the NWBFile!"
        else:
            es_name = metadata['Ecephys']['LFPElectricalSeries'].get('name', lfp_defaults['name'])
            ecephys_mod = check_module(
                nwbfile,
                'ecephys',
                "Intermediate data from extracellular electrophysiology recordings, e.g., LFP."
            )
            if 'LFP' not in ecephys_mod.data_interfaces:
                ecephys_mod.add_data_interface(LFP(name='LFP'))
        channel_ids = recording.get_channel_ids()

        table_ids = [list(nwbfile.electrodes.id[:]).index(id) for id in channel_ids]
        electrode_table_region = nwbfile.create_electrode_table_region(
            region=table_ids,
            description="electrode_table_region"
        )

        # channels gains - for RecordingExtractor, these are values to cast traces to uV
        # for nwb, the conversions (gains) cast the data to Volts
        # To get traces in Volts = data*channel_conversion*conversion
        gains = np.squeeze([recording.get_channel_gains(channel_ids=[ch])
                            if 'gain' in recording.get_channel_property_names(channel_id=ch) else 1
                            for ch in channel_ids])
        if len(np.unique(gains)) == 1:  # if all gains are equal
            scalar_conversion = np.unique(gains)[0] * 1e-6
            channel_conversion = None
        else:
            scalar_conversion = 1.
            channel_conversion = gains * 1e-6

        if isinstance(recording.get_traces(end_frame=5), np.memmap):
            n_bytes = np.dtype(recording.get_dtype()).itemsize
            buffer_size = int(buffer_mb * 1e6) // (recording.get_num_channels() * n_bytes)
            ephys_data = DataChunkIterator(
                data=recording.get_traces().T,  # nwb standard is time as zero axis
                buffer_size=buffer_size
            )
        else:
            def data_generator(recording, channels_ids):
                # generates data chunks for iterator
                for id in channels_ids:
                    data = recording.get_traces(channel_ids=[id]).flatten()
                    yield data
            ephys_data = DataChunkIterator(
                data=data_generator(
                    recording=recording,
                    channels_ids=channel_ids
                ),
                iter_axis=1,  # nwb standard is time as zero axis
                maxshape=(recording.get_num_frames(), recording.get_num_channels())
            )

        eseries_kwargs = dict(
            name=es_name,
            data=H5DataIO(ephys_data, compression="gzip"),
            electrodes=electrode_table_region,
            conversion=scalar_conversion,
            channel_conversion=channel_conversion,
            comments="Generated from SpikeInterface::NwbRecordingExtractor"
        )
        if not use_timestamps:
            eseries_kwargs.update(
                starting_time=recording.frame_to_time(0),
                rate=float(recording.get_sampling_frequency())
            )
        else:
            eseries_kwargs.update(
                timestamps=H5DataIO(
                    recording.frame_to_time(np.arange(recording.get_num_frames())),
                    compression="gzip"
                )
            )

        if not write_as_lfp:
            eseries_kwargs.update(
                description=metadata['Ecephys']['ElectricalSeries'].get('description', raw_defaults['description'])
            )
            nwbfile.add_acquisition(ElectricalSeries(**eseries_kwargs))
        else:
            eseries_kwargs.update(
                description=metadata['Ecephys']['LFPElectricalSeries'].get('description', lfp_defaults['description'])
            )
            ecephys_mod.data_interfaces['LFP'].add_electrical_series(ElectricalSeries(**eseries_kwargs))

    @staticmethod
    def add_epochs(recording: se.RecordingExtractor, nwbfile=None,
                   metadata: dict = None):
        '''
        Auxiliary static method for nwbextractor.
        Adds epochs from recording object to nwbfile object.

        Parameters
        ----------
        recording: RecordingExtractor
        nwbfile: NWBFile
            nwb file to which the recording information is to be added
        metadata: dict
            metadata info for constructing the nwb file (optional).
        '''
        if nwbfile is not None:
            assert isinstance(nwbfile, NWBFile), "'nwbfile' should be of type pynwb.NWBFile"

        # add/update epochs
        for epoch_name in recording.get_epoch_names():
            epoch = recording.get_epoch_info(epoch_name)
            if nwbfile.epochs is None:
                nwbfile.add_epoch(
                    start_time=recording.frame_to_time(epoch['start_frame']),
                    stop_time=recording.frame_to_time(epoch['end_frame'] - 1),
                    tags=epoch_name
                )
            else:
                if [epoch_name] in nwbfile.epochs['tags'][:]:
                    ind = nwbfile.epochs['tags'][:].index([epoch_name])
                    nwbfile.epochs['start_time'].data[ind] = recording.frame_to_time(epoch['start_frame'])
                    nwbfile.epochs['stop_time'].data[ind] = recording.frame_to_time(epoch['end_frame'])
                else:
                    nwbfile.add_epoch(
                        start_time=recording.frame_to_time(epoch['start_frame']),
                        stop_time=recording.frame_to_time(epoch['end_frame']),
                        tags=epoch_name
                    )

    @staticmethod
    def add_all_to_nwbfile(recording: se.RecordingExtractor, nwbfile=None,
                           use_timestamps: bool = False, metadata: dict = None, write_as_lfp: bool = False):
        '''
        Auxiliary static method for nwbextractor.
        Adds all recording related information from recording object and metadata
        to the nwbfile object.

        Parameters
        ----------
        recording: RecordingExtractor
        nwbfile: NWBFile
            nwb file to which the recording information is to be added
        use_timestamps: bool
            If True, the timestamps are saved to the nwb file using recording.frame_to_time(). If False (defualut),
            the sampling rate is used.
        metadata: dict
            metadata info for constructing the nwb file (optional).
            Check the auxiliary function docstrings for more information
            about metadata format.
        write_as_lfp: bool (optional, defaults to False)
            If True, writes the traces under a processing LFP module in the NWBFile instead of acquisition.
        '''
        if nwbfile is not None:
            assert isinstance(nwbfile, NWBFile), "'nwbfile' should be of type pynwb.NWBFile"

        se.NwbRecordingExtractor.add_devices(
            recording=recording,
            nwbfile=nwbfile,
            metadata=metadata
        )

        se.NwbRecordingExtractor.add_electrode_groups(
            recording=recording,
            nwbfile=nwbfile,
            metadata=metadata
        )

        # Add electrodes
        se.NwbRecordingExtractor.add_electrodes(
            recording=recording,
            nwbfile=nwbfile,
            metadata=metadata
        )

        # Add electrical series
        se.NwbRecordingExtractor.add_electrical_series(
            recording=recording,
            nwbfile=nwbfile,
            use_timestamps=use_timestamps,
            metadata=metadata,
            write_as_lfp=write_as_lfp
        )

        # Add epochs
        se.NwbRecordingExtractor.add_epochs(
            recording=recording,
            nwbfile=nwbfile,
            metadata=metadata
        )

    @staticmethod
    def write_recording(recording: se.RecordingExtractor, save_path: PathType = None, overwrite: bool = False,
                        nwbfile=None, use_timestamps: bool = False, metadata: dict = None, write_as_lfp: bool = False):
        """
        Primary method for writing a RecordingExtractor object to an NWBFile.

        Parameters
        ----------
        recording: RecordingExtractor
        save_path: PathType
            Required if an nwbfile is not passed. Must be the path to the nwbfile
            being appended, otherwise one is created and written.
        overwrite: bool
            If using save_path, whether or not to overwrite the NWBFile if it already exists.
        nwbfile: NWBFile
            Required if a save_path is not specified. If passed, this function
            will fill the relevant fields within the nwbfile. E.g., calling
            spikeextractors.NwbRecordingExtractor.write_recording(
                my_recording_extractor, my_nwbfile
            )
            will result in the appropriate changes to the my_nwbfile object.
        use_timestamps: bool
            If True, the timestamps are saved to the nwb file using recording.frame_to_time(). If False (defualut),
            the sampling rate is used.
        metadata: dict
            metadata info for constructing the nwb file (optional). Should be
            of the format
                metadata['Ecephys'] = {}
            with keys of the forms
                metadata['Ecephys']['Device'] = [{'name': my_name,
                                                  'description': my_description}, ...]
                metadata['Ecephys']['ElectrodeGroup'] = [{'name': my_name,
                                                          'description': my_description,
                                                          'location': electrode_location,
                                                          'device_name': my_device_name}, ...]
                metadata['Ecephys']['Electrodes'] = [{'name': my_name,
                                                      'description': my_description,
                                                      'data': [my_electrode_data]}, ...]
                metadata['Ecephys']['ElectricalSeries'] = {'name': my_name,
                                                           'description': my_description}
        write_as_lfp: bool (optional, defaults to False)
            If True, writes the traces under a processing LFP module in the NWBFile instead of acquisition.
        """
        assert HAVE_NWB, NwbRecordingExtractor.installation_mesg

        if nwbfile is not None:
            assert isinstance(nwbfile, NWBFile), "'nwbfile' should be of type pynwb.NWBFile"

        assert distutils.version.LooseVersion(pynwb.__version__) >= '1.3.3', \
            "'write_recording' not supported for version < 1.3.3. Run pip install --upgrade pynwb"

        assert save_path is None or nwbfile is None, \
            "Either pass a save_path location, or nwbfile object, but not both!"

        # Update any previous metadata with user passed dictionary
        if hasattr(recording, 'nwb_metadata'):
            metadata = update_dict(recording.nwb_metadata, metadata)

        if nwbfile is None:
            if Path(save_path).is_file() and not overwrite:
                read_mode = 'r+'
            else:
                read_mode = 'w'

            with NWBHDF5IO(str(save_path), mode=read_mode) as io:
                if read_mode == 'r+':
                    nwbfile = io.read()
                else:
                    # Default arguments will be over-written if contained in metadata
                    nwbfile_kwargs = dict(
                        session_description="Auto-generated by NwbRecordingExtractor without description.",
                        identifier=str(uuid.uuid4()),
                        session_start_time=datetime(1970, 1, 1)
                    )
                    if metadata is not None and 'NWBFile' in metadata:
                        nwbfile_kwargs.update(metadata['NWBFile'])
                    nwbfile = NWBFile(**nwbfile_kwargs)

                se.NwbRecordingExtractor.add_all_to_nwbfile(
                    recording=recording,
                    nwbfile=nwbfile,
                    metadata=metadata,
                    use_timestamps=use_timestamps,
                    write_as_lfp=write_as_lfp
                )

                # Write to file
                io.write(nwbfile)
        else:
            se.NwbRecordingExtractor.add_all_to_nwbfile(
                recording=recording,
                nwbfile=nwbfile,
                use_timestamps=use_timestamps,
                metadata=metadata,
                write_as_lfp=write_as_lfp
            )


class NwbSortingExtractor(se.SortingExtractor):
    extractor_name = 'NwbSortingExtractor'
    installed = HAVE_NWB  # check at class level if installed or not
    is_writable = True
    mode = 'file'
    installation_mesg = "To use the Nwb extractors, install pynwb: \n\n pip install pynwb\n\n"

    def __init__(self, file_path, electrical_series=None, sampling_frequency=None):
        """
        Parameters
        ----------
        path: path to NWB file
        electrical_series: pynwb.ecephys.ElectricalSeries object
        """
        assert HAVE_NWB, self.installation_mesg
        se.SortingExtractor.__init__(self)
        self._path = str(file_path)
        with NWBHDF5IO(self._path, 'r') as io:
            nwbfile = io.read()
            if sampling_frequency is None:
                # defines the electrical series from where the sorting came from
                # important to know the sampling_frequency
                if electrical_series is None:
                    if len(nwbfile.acquisition) > 1:
                        raise Exception('More than one acquisition found. You must specify electrical_series.')
                    if len(nwbfile.acquisition) == 0:
                        raise Exception('No acquisitions found in the .nwb file.')
                    es = list(nwbfile.acquisition.values())[0]
                else:
                    es = electrical_series
                # get rate
                if es.rate is not None:
                    self._sampling_frequency = es.rate
                else:
                    self._sampling_frequency = 1 / (es.timestamps[1] - es.timestamps[0])
            else:
                self._sampling_frequency = sampling_frequency

            # get all units ids
            units_ids = nwbfile.units.id[:]

            # store units properties and spike features to dictionaries
            all_pr_ft = list(nwbfile.units.colnames)
            all_names = [i.name for i in nwbfile.units.columns]
            for item in all_pr_ft:
                if item == 'spike_times':
                    continue
                # test if item is a unit_property or a spike_feature
                if item + '_index' in all_names:  # if it has index, it is a spike_feature
                    for u_id in units_ids:
                        ind = list(units_ids).index(u_id)
                        self.set_unit_spike_features(u_id, item, nwbfile.units[item][ind])
                else:  # if it is unit_property
                    for u_id in units_ids:
                        ind = list(units_ids).index(u_id)
                        if isinstance(nwbfile.units[item][ind], pd.DataFrame):
                            prop_value = nwbfile.units[item][ind].index[0]
                        else:
                            prop_value = nwbfile.units[item][ind]

                        if isinstance(prop_value, (list, np.ndarray)):
                            self.set_unit_property(u_id, item, prop_value)
                        else:
                            if prop_value == prop_value:  # not nan
                                self.set_unit_property(u_id, item, prop_value)

            # Fill epochs dictionary
            self._epochs = {}
            if nwbfile.epochs is not None:
                df_epochs = nwbfile.epochs.to_dataframe()
                self._epochs = {row['tags'][0]: {
                    'start_frame': self.time_to_frame(row['start_time']),
                    'end_frame': self.time_to_frame(row['stop_time'])}
                    for _, row in df_epochs.iterrows()}
        self._kwargs = {'file_path': str(Path(file_path).absolute()), 'electrical_series': electrical_series,
                        'sampling_frequency': sampling_frequency}

    def get_unit_ids(self):
        '''This function returns a list of ids (ints) for each unit in the sorted result.
        Returns
        ----------
        unit_ids: array_like
            A list of the unit ids in the sorted result (ints).
        '''
        check_nwb_install()
        with NWBHDF5IO(self._path, 'r') as io:
            nwbfile = io.read()
            unit_ids = [int(i) for i in nwbfile.units.id[:]]
        return unit_ids

    @check_valid_unit_id
    def get_unit_spike_train(self, unit_id, start_frame=None, end_frame=None):
        start_frame, end_frame = self._cast_start_end_frame(start_frame, end_frame)
        if start_frame is None:
            start_frame = 0
        if end_frame is None:
            end_frame = np.Inf
        check_nwb_install()
        with NWBHDF5IO(self._path, 'r') as io:
            nwbfile = io.read()
            # chosen unit and interval
            times = nwbfile.units['spike_times'][list(nwbfile.units.id[:]).index(unit_id)][:]
            # spike times are measured in samples
            frames = self.time_to_frame(times)
        return frames[(frames > start_frame) & (frames < end_frame)]

    def time_to_frame(self, time):
        return np.round(time * self.get_sampling_frequency()).astype('int64')

    def frame_to_time(self, frame):
        return np.round(frame / self.get_sampling_frequency(), 6)

    @staticmethod
    def write_units(
            sorting: se.SortingExtractor,
            nwbfile,
            property_descriptions: Optional[dict] = None,
            skip_properties: Optional[List[str]] = None,
            skip_features: Optional[List[str]] = None,
            timestamps: Optional[ArrayType] = None
    ):
        """Auxilliary function for write_sorting."""
        unit_ids = sorting.get_unit_ids()
        fs = sorting.get_sampling_frequency()
        if fs is None:
            raise ValueError("Writing a SortingExtractor to an NWBFile requires a known sampling frequency!")

        all_properties = set()
        all_features = set()
        for unit_id in unit_ids:
            all_properties.update(sorting.get_unit_property_names(unit_id))
            all_features.update(sorting.get_unit_spike_feature_names(unit_id))

        default_descriptions = dict(
            isi_violation="Quality metric that measures the ISI violation ratio as a proxy for the purity of the unit.",
            firing_rate="Number of spikes per unit of time.",
            template="The extracellular average waveform.",
            max_channel="The recording channel id with the largest amplitude.",
            halfwidth="The full-width half maximum of the negative peak computed on the maximum channel.",
            peak_to_valley="The duration between the negative and the positive peaks computed on the maximum channel.",
            snr="The signal-to-noise ratio of the unit.",
            quality="Quality of the unit as defined by phy (good, mua, noise)."
        )
        if property_descriptions is None:
            property_descriptions = dict(default_descriptions)
        else:
            property_descriptions = dict(default_descriptions, **property_descriptions)
        if skip_properties is None:
            skip_properties = []
        if skip_features is None:
            skip_features = []

        if nwbfile.units is None:
            # Check that array properties have the same shape across units
            property_shapes = dict()
            for pr in all_properties:
                shapes = []
                for unit_id in unit_ids:
                    if pr in sorting.get_unit_property_names(unit_id):
                        prop_value = sorting.get_unit_property(unit_id, pr)
                        if isinstance(prop_value, (int, np.integer, float, np.float, str, bool)):
                            shapes.append(1)
                        elif isinstance(prop_value, (list, np.ndarray)):
                            if np.array(prop_value).ndim == 1:
                                shapes.append(len(prop_value))
                            else:
                                shapes.append(np.array(prop_value).shape)
                        elif isinstance(prop_value, dict):
                            print(f"Skipping property '{pr}' because dictionaries are not supported.")
                            skip_properties.append(pr)
                            break
                    else:
                        shapes.append(np.nan)
                property_shapes[pr] = shapes

            for pr in property_shapes.keys():
                elems = [elem for elem in property_shapes[pr] if not np.any(np.isnan(elem))]
                if not np.all([elem == elems[0] for elem in elems]):
                    print(f"Skipping property '{pr}' because it has variable size across units.")
                    skip_properties.append(pr)

            write_properties = set(all_properties) - set(skip_properties)
            for pr in write_properties:
                if pr not in property_descriptions:
                    warnings.warn(
                        f"Description for property {pr} not found in property_descriptions. "
                        "Setting description to 'no description'"
                    )
            for pr in write_properties:
                unit_col_args = dict(name=pr, description=property_descriptions.get(pr, "No description."))
                if pr in ['max_channel', 'max_electrode'] and nwbfile.electrodes is not None:
                    unit_col_args.update(table=nwbfile.electrodes)
                nwbfile.add_unit_column(**unit_col_args)

            for unit_id in unit_ids:
                unit_kwargs = dict()
                # spike trains withinin the SortingExtractor object are not scaled by sampling frequency
                if timestamps is not None:
                    spike_train_frames = sorting.get_unit_spike_train(unit_id=unit_id)
                    assert spike_train_frames[-1] < len(timestamps), "Number of 'timestamps' differs from number of " \
                                                                     "'frames'!"
                    spkt = np.array(timestamps)[spike_train_frames]
                else:
                    spkt = sorting.get_unit_spike_train(unit_id=unit_id) / fs
                for pr in write_properties:
                    if pr in sorting.get_unit_property_names(unit_id):
                        prop_value = sorting.get_unit_property(unit_id, pr)
                        unit_kwargs.update({pr: prop_value})
                    else:  # Case of missing data for this unit and this property
                        unit_kwargs.update({pr: np.nan})
                nwbfile.add_unit(id=int(unit_id), spike_times=spkt, **unit_kwargs)

            # TODO
            # # Stores average and std of spike traces
            # This will soon be updated to the current NWB standard
            # if 'waveforms' in sorting.get_unit_spike_feature_names(unit_id=id):
            #     wf = sorting.get_unit_spike_features(unit_id=id,
            #                                          feature_name='waveforms')
            #     relevant_ch = most_relevant_ch(wf)
            #     # Spike traces on the most relevant channel
            #     traces = wf[:, relevant_ch, :]
            #     traces_avg = np.mean(traces, axis=0)
            #     traces_std = np.std(traces, axis=0)
            #     nwbfile.add_unit(
            #         id=id,
            #         spike_times=spkt,
            #         waveform_mean=traces_avg,
            #         waveform_sd=traces_std
            #     )

            # Check that multidimensional features have the same shape across units
            feature_shapes = dict()
            for ft in all_features:
                shapes = []
                for unit_id in unit_ids:
                    if ft in sorting.get_unit_spike_feature_names(unit_id):
                        feat_value = sorting.get_unit_spike_features(unit_id, ft)
                        if isinstance(feat_value[0], (int, np.integer, float, np.float, str, bool)):
                            break
                        elif isinstance(feat_value[0], (list, np.ndarray)):  # multidimensional features
                            if np.array(feat_value).ndim > 1:
                                shapes.append(np.array(feat_value).shape)
                                feature_shapes[ft] = shapes
                        elif isinstance(feat_value[0], dict):
                            print(f"Skipping feature '{ft}' because dictionaries are not supported.")
                            skip_features.append(ft)
                            break
                    else:
                        print(f"Skipping feature '{ft}' because not share across all units.")
                        skip_features.append(ft)
                        break

            nspikes = {k: get_nspikes(nwbfile.units, int(k)) for k in unit_ids}

            for ft in feature_shapes.keys():
                # skip first dimension (num_spikes) when comparing feature shape
                if not np.all([elem[1:] == feature_shapes[ft][0][1:] for elem in feature_shapes[ft]]):
                    print(f"Skipping feature '{ft}' because it has variable size across units.")
                    skip_features.append(ft)

            for ft in set(all_features) - set(skip_features):
                values = []
                if not ft.endswith('_idxs'):
                    for unit_id in sorting.get_unit_ids():
                        feat_vals = sorting.get_unit_spike_features(unit_id, ft)

                        if len(feat_vals) < nspikes[unit_id]:
                            skip_features.append(ft)
                            print(f"Skipping feature '{ft}' because it is not defined for all spikes.")
                            break
                            # this means features are available for a subset of spikes
                            # all_feat_vals = np.array([np.nan] * nspikes[unit_id])
                            # feature_idxs = sorting.get_unit_spike_features(unit_id, feat_name + '_idxs')
                            # all_feat_vals[feature_idxs] = feat_vals
                        else:
                            all_feat_vals = feat_vals
                        values.append(all_feat_vals)

                    flatten_vals = [item for sublist in values for item in sublist]
                    nspks_list = [sp for sp in nspikes.values()]
                    spikes_index = np.cumsum(nspks_list).astype('int64')
                    set_dynamic_table_property(
                        dynamic_table=nwbfile.units,
<<<<<<< HEAD
                        row_ids=[int(k) for k in unit_ids()],
=======
                        row_ids=[int(k) for k in unit_ids],
>>>>>>> c777d1bc
                        property_name=ft,
                        values=flatten_vals,
                        index=spikes_index,
                    )
        else:
            warnings.warn("The nwbfile already contains units. These units will not be over-written.")

    @staticmethod
    def write_sorting(
            sorting: se.SortingExtractor,
            save_path: PathType = None, 
            overwrite: bool = False, 
            nwbfile=None,
            property_descriptions: Optional[dict] = None,
            skip_properties: Optional[List[str]] = None,
            skip_features: Optional[List[str]] = None,
            timestamps: ArrayType = None,
            **nwbfile_kwargs
        ):
        """
        Primary method for writing a SortingExtractor object to an NWBFile.

        Parameters
        ----------
        sorting: SortingExtractor
        save_path: PathType
            Required if an nwbfile is not passed. The location where the NWBFile either exists, or will be written.
        overwrite: bool
            If using save_path, whether or not to overwrite the NWBFile if it already exists.
        nwbfile: NWBFile
            Required if a save_path is not specified. If passed, this function
            will fill the relevant fields within the nwbfile. E.g., calling
            spikeextractors.NwbRecordingExtractor.write_recording(
                my_recording_extractor, my_nwbfile
            )
            will result in the appropriate changes to the my_nwbfile object.
        property_descriptions: dict
            For each key in this dictionary which matches the name of a unit
            property in sorting, adds the value as a description to that
            custom unit column.
        skip_properties: list of str
            Each string in this list that matches a unit property will not be written to the NWBFile.
        skip_features: list of str
            Each string in this list that matches a spike feature will not be written to the NWBFile.
        timestamps: array-like
            If provided, the timestamps in seconds or the assiciated RecordingExtractor to be saved as the unit
            timestamps. (default=None)
        nwbfile_kwargs: dict
            Information for constructing the nwb file (optional).
            Only used if no nwbfile exists at the save_path, and no nwbfile
            was directly passed.
        """
        assert HAVE_NWB, NwbSortingExtractor.installation_mesg
        assert save_path is None or nwbfile is None, \
            "Either pass a save_path location, or nwbfile object, but not both!"
        if nwbfile is not None:
            assert isinstance(nwbfile, NWBFile), "'nwbfile' should be a pynwb.NWBFile object!"

        if nwbfile is None:
            if Path(save_path).is_file() and not overwrite:
                read_mode = 'r+'
            else:
                read_mode = 'w'

            with NWBHDF5IO(str(save_path), mode=read_mode) as io:
                if read_mode == 'r+':
                    nwbfile = io.read()
                else:
                    default_nwbfile_kwargs = dict(
                        session_description="Auto-generated by NwbRecordingExtractor without description.",
                        identifier=str(uuid.uuid4()),
                        session_start_time=datetime(1970, 1, 1)
                    )
                    default_nwbfile_kwargs.update(**nwbfile_kwargs)
                    nwbfile = NWBFile(**default_nwbfile_kwargs)
                se.NwbSortingExtractor.write_units(
                    sorting=sorting,
                    nwbfile=nwbfile,
                    property_descriptions=property_descriptions,
                    skip_properties=skip_properties,
                    skip_features=skip_features,
                    timestamps=timestamps
                )
                io.write(nwbfile)
        else:
            se.NwbSortingExtractor.write_units(
                    sorting=sorting,
                    nwbfile=nwbfile,
                    property_descriptions=property_descriptions,
                    skip_properties=skip_properties,
                    skip_features=skip_features,
                    timestamps=timestamps
            )<|MERGE_RESOLUTION|>--- conflicted
+++ resolved
@@ -1246,11 +1246,7 @@
                     spikes_index = np.cumsum(nspks_list).astype('int64')
                     set_dynamic_table_property(
                         dynamic_table=nwbfile.units,
-<<<<<<< HEAD
-                        row_ids=[int(k) for k in unit_ids()],
-=======
                         row_ids=[int(k) for k in unit_ids],
->>>>>>> c777d1bc
                         property_name=ft,
                         values=flatten_vals,
                         index=spikes_index,
