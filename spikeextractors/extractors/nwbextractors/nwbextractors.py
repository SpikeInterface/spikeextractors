--- conflicted
+++ resolved
@@ -1019,17 +1019,11 @@
         if hasattr(recording, 'nwb_metadata'):
             metadata = update_dict(recording.nwb_metadata, metadata)
         elif metadata is None:
-<<<<<<< HEAD
             # If not NWBRecording, create metadata from information available on Recording
             metadata = se.NwbRecordingExtractor.get_nwb_metadata(recording=recording)
         else:
             # Merge metadata with defaults
             metadata = update_dict(metadata, se.NwbRecordingExtractor.get_nwb_metadata(recording=recording))
-=======
-            # If not NWBRecording, make metadata from information available on Recording
-            metadata_0 = se.NwbRecordingExtractor.get_nwb_metadata(recording=recording)
-            metadata = update_dict(metadata_0, metadata)
->>>>>>> 7e021589
 
         if nwbfile is None:
             if Path(save_path).is_file() and not overwrite:
