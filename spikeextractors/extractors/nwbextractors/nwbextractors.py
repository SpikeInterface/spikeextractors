import uuid
from datetime import datetime
from collections import abc
from pathlib import Path
import numpy as np
import distutils.version
from typing import Union, List, Optional
import warnings

import spikeextractors as se
from spikeextractors.extraction_tools import check_get_traces_args, check_get_unit_spike_train

try:
    import pandas as pd
    import pynwb
    from pynwb import NWBHDF5IO
    from pynwb import NWBFile
    from pynwb.ecephys import ElectricalSeries, FilteredEphys, LFP
    from pynwb.ecephys import ElectrodeGroup
    from hdmf.data_utils import DataChunkIterator
    from hdmf.backends.hdf5.h5_utils import H5DataIO

    HAVE_NWB = True
except ModuleNotFoundError:
    HAVE_NWB = False

PathType = Union[str, Path, None]
ArrayType = Union[list, np.ndarray]


def check_nwb_install():
    assert HAVE_NWB, NwbRecordingExtractor.installation_mesg


def set_dynamic_table_property(dynamic_table, row_ids, property_name, values, index=False,
                               default_value=np.nan, table=False, description='no description'):
    check_nwb_install()
    if not isinstance(row_ids, list) or not all(isinstance(x, int) for x in row_ids):
        raise TypeError("'ids' must be a list of integers")
    ids = list(dynamic_table.id[:])
    if any([i not in ids for i in row_ids]):
        raise ValueError("'ids' contains values outside the range of existing ids")
    if not isinstance(property_name, str):
        raise TypeError("'property_name' must be a string")
    if len(row_ids) != len(values) and index is False:
        raise ValueError("'ids' and 'values' should be lists of same size")

    if index is False:
        if property_name in dynamic_table:
            for (row_id, value) in zip(row_ids, values):
                dynamic_table[property_name].data[ids.index(row_id)] = value
        else:
            col_data = [default_value] * len(ids)  # init with default val
            for (row_id, value) in zip(row_ids, values):
                col_data[ids.index(row_id)] = value
            dynamic_table.add_column(
                name=property_name,
                description=description,
                data=col_data,
                index=index,
                table=table
            )
    else:
        if property_name in dynamic_table:
            # TODO
            raise NotImplementedError
        else:
            dynamic_table.add_column(
                name=property_name,
                description=description,
                data=values,
                index=index,
                table=table
            )


def get_dynamic_table_property(dynamic_table, *, row_ids=None, property_name):
    all_row_ids = list(dynamic_table.id[:])
    if row_ids is None:
        row_ids = all_row_ids
    return [dynamic_table[property_name][all_row_ids.index(x)] for x in row_ids]


def get_nspikes(units_table, unit_id):
    """Return the number of spikes for chosen unit."""
    check_nwb_install()
    ids = np.array(units_table.id[:])
    indexes = np.where(ids == unit_id)[0]
    if not len(indexes):
        raise ValueError(f"{unit_id} is an invalid unit_id. Valid ids: {ids}.")
    index = indexes[0]
    if index == 0:
        return units_table['spike_times_index'].data[index]
    else:
        return units_table['spike_times_index'].data[index] - units_table['spike_times_index'].data[index - 1]


def most_relevant_ch(traces: ArrayType):
    """
    Calculate the most relevant channel for a given Unit.

    Estimates the channel where the max-min difference of the average traces is greatest.

    Parameters
    ----------
    traces : ndarray
        ndarray of shape (nSpikes, nChannels, nSamples)
    """
    n_channels = traces.shape[1]
    avg = np.mean(traces, axis=0)

    max_min = np.zeros(n_channels)
    for ch in range(n_channels):
        max_min[ch] = avg[ch, :].max() - avg[ch, :].min()

    relevant_ch = np.argmax(max_min)
    return relevant_ch


def update_dict(d: dict, u: dict):
    """Smart dictionary updates."""
    if u is not None:
        for k, v in u.items():
            if isinstance(v, abc.Mapping):
                d[k] = update_dict(d.get(k, {}), v)
            else:
                d[k] = v
    return d


def list_get(li: list, idx: int, default):
    """Safe index retrieval from list."""
    try:
        return li[idx]
    except IndexError:
        return default


def check_module(nwbfile, name: str, description: str = None):
    """
    Check if processing module exists. If not, create it. Then return module.

    Parameters
    ----------
    nwbfile: pynwb.NWBFile
    name: str
    description: str | None (optional)

    Returns
    -------
    pynwb.module
    """
    assert isinstance(nwbfile, pynwb.NWBFile), "'nwbfile' should be of type pynwb.NWBFile"
    if name in nwbfile.modules:
        return nwbfile.modules[name]
    else:
        if description is None:
            description = name
        return nwbfile.create_processing_module(name, description)


class NwbRecordingExtractor(se.RecordingExtractor):
    """Primary class for interfacing between NWBFiles and RecordingExtractors."""

    extractor_name = 'NwbRecording'
    has_default_locations = True
    has_unscaled = False
    installed = HAVE_NWB  # check at class level if installed or not
    is_writable = True
    mode = 'file'
    installation_mesg = "To use the Nwb extractors, install pynwb: \n\n pip install pynwb\n\n"

    def __init__(self, file_path: PathType, electrical_series_name: str = None):
        """
        Load an NWBFile as a RecordingExtractor.

        Parameters
        ----------
        file_path: path to NWB file
        electrical_series_name: str, optional
        """
        assert self.installed, self.installation_mesg
        se.RecordingExtractor.__init__(self)
        self._path = str(file_path)
        with NWBHDF5IO(self._path, 'r') as io:
            nwbfile = io.read()
            if electrical_series_name is not None:
                self._electrical_series_name = electrical_series_name
            else:
                a_names = list(nwbfile.acquisition)
                if len(a_names) > 1:
                    raise ValueError("More than one acquisition found! You must specify 'electrical_series_name'.")
                if len(a_names) == 0:
                    raise ValueError("No acquisitions found in the .nwb file.")
                self._electrical_series_name = a_names[0]
            es = nwbfile.acquisition[self._electrical_series_name]
            if hasattr(es, 'timestamps') and es.timestamps:
                self.sampling_frequency = 1. / np.median(np.diff(es.timestamps))
                self.recording_start_time = es.timestamps[0]
            else:
                self.sampling_frequency = es.rate
                if hasattr(es, 'starting_time'):
                    self.recording_start_time = es.starting_time
                else:
                    self.recording_start_time = 0.

            self.num_frames = int(es.data.shape[0])
            num_channels = len(es.electrodes.data)

            # Channels gains - for RecordingExtractor, these are values to cast traces to uV
            if es.channel_conversion is not None:
                gains = es.conversion * es.channel_conversion[:] * 1e6
            else:
                gains = es.conversion * np.ones(num_channels) * 1e6
            # Extractors channel groups must be integers, but Nwb electrodes group_name can be strings
            if 'group_name' in nwbfile.electrodes.colnames:
                unique_grp_names = list(np.unique(nwbfile.electrodes['group_name'][:]))

            # Fill channel properties dictionary from electrodes table
            self.channel_ids = [es.electrodes.table.id[x] for x in es.electrodes.data]

            # If gains are not 1, set has_scaled to True
            if np.any(gains != 1):
                self.set_channel_gains(gains)
                self.has_unscaled = True

            for es_ind, (channel_id, electrode_table_index) in enumerate(zip(self.channel_ids, es.electrodes.data)):
                this_loc = []
                if 'rel_x' in nwbfile.electrodes:
                    this_loc.append(nwbfile.electrodes['rel_x'][electrode_table_index])
                    if 'rel_y' in nwbfile.electrodes:
                        this_loc.append(nwbfile.electrodes['rel_y'][electrode_table_index])
                    else:
                        this_loc.append(0)
                    self.set_channel_locations(this_loc, channel_id)

                for col in nwbfile.electrodes.colnames:
                    if isinstance(nwbfile.electrodes[col][electrode_table_index], ElectrodeGroup):
                        continue
                    elif col == 'group_name':
                        self.set_channel_groups(
                            int(unique_grp_names.index(nwbfile.electrodes[col][electrode_table_index])), channel_id)
                    elif col == 'location':
                        self.set_channel_property(channel_id, 'brain_area',
                                                  nwbfile.electrodes[col][electrode_table_index])
                    elif col == 'offset':
                        self.set_channel_offsets(channel_ids=channel_id,
                                                 offsets=nwbfile.electrodes[col][electrode_table_index])
                    elif col in ['x', 'y', 'z', 'rel_x', 'rel_y']:
                        continue
                    else:
                        self.set_channel_property(channel_id, col, nwbfile.electrodes[col][electrode_table_index])

            # Fill epochs dictionary
            self._epochs = {}
            if nwbfile.epochs is not None:
                df_epochs = nwbfile.epochs.to_dataframe()

                if 'tags' in df_epochs:
                    tags_or_label = 'tags'  # older nwb schema version
                else:
                    tags_or_label = 'label'

                self._epochs = {
                    row[tags_or_label][0]: {
                        'start_frame': self.time_to_frame(row['start_time']),
                        'end_frame': self.time_to_frame(row['stop_time'])
                    }
                    for _, row in df_epochs.iterrows()
                }

            self._kwargs = {'file_path': str(Path(file_path).absolute()),
                            'electrical_series_name': electrical_series_name}
            self.make_nwb_metadata(nwbfile=nwbfile, es=es)

    def make_nwb_metadata(self, nwbfile, es):
        # Metadata dictionary - useful for constructing a nwb file
        self.nwb_metadata = dict()
        self.nwb_metadata['NWBFile'] = {
            'session_description': nwbfile.session_description,
            'identifier': nwbfile.identifier,
            'session_start_time': nwbfile.session_start_time,
            'institution': nwbfile.institution,
            'lab': nwbfile.lab
        }
        self.nwb_metadata['Ecephys'] = dict()
        # Update metadata with Device info
        self.nwb_metadata['Ecephys']['Device'] = []
        for dev in nwbfile.devices:
            self.nwb_metadata['Ecephys']['Device'].append({'name': dev})
        # Update metadata with ElectrodeGroup info
        self.nwb_metadata['Ecephys']['ElectrodeGroup'] = []
        for k, v in nwbfile.electrode_groups.items():
            self.nwb_metadata['Ecephys']['ElectrodeGroup'].append({
                'name': v.name,
                'description': v.description,
                'location': v.location,
                'device': v.device.name
            })
        # Update metadata with ElectricalSeries info
        self.nwb_metadata['Ecephys']['ElectricalSeries'] = dict(
            name=es.name,
            description=es.description
        )

    @check_get_traces_args
    def get_traces(
        self,
        channel_ids: ArrayType = None,
        start_frame: int = None,
        end_frame: int = None,
        return_scaled: bool = True
    ):
        with NWBHDF5IO(self._path, 'r') as io:
            nwbfile = io.read()
            es = nwbfile.acquisition[self._electrical_series_name]
            es_channel_ids = np.array(es.electrodes.table.id[:])[es.electrodes.data[:]].tolist()
            channel_inds = [es_channel_ids.index(id) for id in channel_ids]
            if np.array(channel_ids).size > 1 and np.any(np.diff(channel_ids) < 0):
                # get around h5py constraint that it does not allow datasets
                # to be indexed out of order
                sorted_channel_ids = np.sort(channel_ids)
                sorted_idx = np.array([list(sorted_channel_ids).index(ch) for ch in channel_ids])
                recordings = es.data[start_frame:end_frame, sorted_channel_ids].T
                traces = recordings[sorted_idx, :]
            else:
                traces = es.data[start_frame:end_frame, channel_inds].T
            # This DatasetView and lazy operations will only work within context
            # We're keeping the non-lazy version for now
            # es_view = DatasetView(es.data)  # es is an instantiated h5py dataset
            # traces = es_view.lazy_slice[start_frame:end_frame, channel_ids].lazy_transpose()
        return traces

    def get_sampling_frequency(self):
        return self.sampling_frequency

    def get_num_frames(self):
        return self.num_frames

    def get_channel_ids(self):
        return self.channel_ids

    @staticmethod
    def add_devices(recording: se.RecordingExtractor, nwbfile=None, metadata: dict = None):
        """
        Auxiliary static method for nwbextractor.

        Adds device information to nwbfile object.
        Will always ensure nwbfile has at least one device, but multiple
        devices within the metadata list will also be created.

        Parameters
        ----------
        recording: RecordingExtractor
        nwbfile: NWBFile
            nwb file to which the recording information is to be added
        metadata: dict
            metadata info for constructing the nwb file (optional).
            Should be of the format
                metadata['Ecephys']['Device'] = [{'name': my_name,
                                                  'description': my_description}, ...]

        Missing keys in an element of metadata['Ecephys']['Device'] will be auto-populated with defaults.
        """
        if nwbfile is not None:
            assert isinstance(nwbfile, NWBFile), "'nwbfile' should be of type pynwb.NWBFile"
        defaults = dict(
            name="Device",
            description="Ecephys probe."
        )
        if metadata is None or 'Device' not in metadata['Ecephys']:
            metadata = dict(
                Ecephys=dict(
                    Device=[defaults]
                )
            )
        assert all([isinstance(x, dict) for x in metadata['Ecephys']['Device']]), \
            "Expected metadata['Ecephys']['Device'] to be a list of dictionaries!"

        for dev in metadata['Ecephys']['Device']:
            if dev.get('name', defaults['name']) not in nwbfile.devices:
                nwbfile.create_device(**dict(defaults, **dev))

    @staticmethod
    def add_electrode_groups(recording: se.RecordingExtractor, nwbfile=None, metadata: dict = None):
        """
        Auxiliary static method for nwbextractor.

        Adds electrode group information to nwbfile object.
        Will always ensure nwbfile has at least one electrode group.
        Will auto-generate a linked device if the specified name does not exist in the nwbfile.

        Parameters
        ----------
        recording: RecordingExtractor
        nwbfile: NWBFile
            nwb file to which the recording information is to be added
        metadata: dict
            metadata info for constructing the nwb file (optional).
            Should be of the format
                metadata['Ecephys']['ElectrodeGroup'] = [{'name': my_name,
                                                          'description': my_description,
                                                          'location': electrode_location,
                                                          'device_name': my_device_name}, ...]

        Missing keys in an element of metadata['Ecephys']['ElectrodeGroup'] will be auto-populated with defaults.

        Group names set by RecordingExtractor channel properties will also be included with passed metadata,
        but will only use default description and location.
        """
        if nwbfile is not None:
            assert isinstance(nwbfile, NWBFile), "'nwbfile' should be of type pynwb.NWBFile"
        if len(nwbfile.devices) == 0:
            se.NwbRecordingExtractor.add_devices(recording, nwbfile)
        defaults = dict(
            name="Electrode Group",
            description="no description",
            location="unknown",
            device_name="Device"
        )
        if metadata is None or 'ElectrodeGroup' not in metadata['Ecephys']:
            metadata = dict(
                Ecephys=dict(
                    ElectrodeGroup=[defaults]
                )
            )
        assert all([isinstance(x, dict) for x in metadata['Ecephys']['ElectrodeGroup']]), \
            "Expected metadata['Ecephys']['ElectrodeGroup'] to be a list of dictionaries!"

        for grp in metadata['Ecephys']['ElectrodeGroup']:
            device_name = grp.get('device_name', defaults['device_name'])
            if grp.get('name', defaults['name']) not in nwbfile.electrode_groups:
                if device_name not in nwbfile.devices:
                    new_device = dict(
                        Ecephys=dict(
                            Device=dict(
                                name=device_name
                            )
                        )
                    )
                    se.NwbRecordingExtractor.add_devices(recording, nwbfile, metadata=new_device)
                    warnings.warn(f"Device \'{device_name}\' not detected in "
                                  "attempted link to electrode group! Automatically generating.")
                electrode_group_kwargs = dict(defaults, **grp)
                electrode_group_kwargs.pop('device_name')
                electrode_group_kwargs.update(device=nwbfile.devices[device_name])
                nwbfile.create_electrode_group(**electrode_group_kwargs)

        if not nwbfile.electrode_groups:
            device_name = list(nwbfile.devices.keys())[0]
            device = nwbfile.devices[device_name]
            if len(nwbfile.devices) > 1:
                warnings.warn("More than one device found when adding electrode group "
                              f"via channel properties: using device \'{device_name}\'. To use a "
                              "different device, indicate it the metadata argument.")

            electrode_group_kwargs = dict(defaults)
            electrode_group_kwargs.pop('device_name')
            electrode_group_kwargs.update(device=device)
            for grp_name in np.unique(recording.get_channel_groups()).tolist():
                electrode_group_kwargs.update(name=str(grp_name))
                nwbfile.create_electrode_group(**electrode_group_kwargs)

    @staticmethod
    def add_electrodes(recording: se.RecordingExtractor, nwbfile=None, metadata: dict = None,
                       write_scaled: bool = True):
        """
        Auxiliary static method for nwbextractor.

        Adds channels from recording object as electrodes to nwbfile object.

        Parameters
        ----------
        recording: RecordingExtractor
        nwbfile: NWBFile
            nwb file to which the recording information is to be added
        write_scaled: bool (optional, defaults to True)
            If True, writes the scaled traces (return_scaled=True)
        metadata: dict
            metadata info for constructing the nwb file (optional).
            Should be of the format
                metadata['Ecephys']['Electrodes'] = [{'name': my_name,
                                                      'description': my_description,
                                                      'data': [my_electrode_data]}, ...]
            where each dictionary corresponds to a column in the Electrodes table and [my_electrode_data] is a list in
            one-to-one correspondence with the nwbfile electrode ids and RecordingExtractor channel ids.

        Missing keys in an element of metadata['Ecephys']['ElectrodeGroup'] will be auto-populated with defaults
        whenever possible.

        If 'my_name' is set to one of the required fields for nwbfile
        electrodes (id, x, y, z, imp, loccation, filtering, group_name),
        then the metadata will override their default values.

        Setting 'my_name' to metadata field 'group' is not supported as the linking to
        nwbfile.electrode_groups is handled automatically; please specify the string 'group_name' in this case.

        If no group information is passed via metadata, automatic linking to existing electrode groups,
        possibly including the default, will occur.
        """
        if nwbfile is not None:
            assert isinstance(nwbfile, NWBFile), "'nwbfile' should be of type pynwb.NWBFile"
        if nwbfile.electrode_groups is None:
            se.NwbRecordingExtractor.add_electrode_groups(recording, nwbfile, metadata)
        # For older versions of pynwb, we need to manually add these columns
        if distutils.version.LooseVersion(pynwb.__version__) < '1.3.0':
            if nwbfile.electrodes is None or 'rel_x' not in nwbfile.electrodes.colnames:
                nwbfile.add_electrode_column('rel_x', 'x position of electrode in electrode group')
            if nwbfile.electrodes is None or 'rel_y' not in nwbfile.electrodes.colnames:
                nwbfile.add_electrode_column('rel_y', 'y position of electrode in electrode group')

        defaults = dict(
            x=np.nan,
            y=np.nan,
            z=np.nan,
            # There doesn't seem to be a canonical default for impedence, if missing.
            # The NwbRecordingExtractor follows the -1.0 convention, other scripts sometimes use np.nan
            imp=-1.0,
            location="unknown",
            filtering="none",
            group_name="Electrode Group"
        )
        if metadata is None or 'Electrodes' not in metadata['Ecephys']:
            metadata = dict(
                Ecephys=dict()
            )
        if 'Electrodes' not in metadata['Ecephys']:
            metadata['Ecephys']['Electrodes'] = []

        assert all([isinstance(x, dict) and set(x.keys()) == set(['name', 'description', 'data'])
                    and isinstance(x['data'], list) for x in metadata['Ecephys']['Electrodes']]), \
            "Expected metadata['Ecephys']['Electrodes'] to be a list of dictionaries!"
        assert all([x['name'] != 'group' for x in metadata['Ecephys']['Electrodes']]), \
            "Passing metadata field 'group' is depricated; pass group_name instead!"

        if nwbfile.electrodes is None:
            nwb_elec_ids = []
        else:
            nwb_elec_ids = nwbfile.electrodes.id.data[:]

        for metadata_column in metadata['Ecephys']['Electrodes']:
            if (nwbfile.electrodes is None or metadata_column['name'] not in nwbfile.electrodes.colnames) \
                    and metadata_column['name'] != 'group_name':
                nwbfile.add_electrode_column(
                    name=str(metadata_column['name']),
                    description=str(metadata_column['description'])
                )

        for j, channel_id in enumerate(recording.get_channel_ids()):
            if channel_id not in nwb_elec_ids:
                electrode_kwargs = dict(defaults)
                electrode_kwargs.update(id=channel_id)

                # recording.get_channel_locations defaults to np.nan if there are none
                location = recording.get_channel_locations(channel_ids=channel_id)[0]
                if all([not np.isnan(loc) for loc in location]):
                    # property 'location' of RX channels corresponds to rel_x and rel_ y of NWB electrodes
                    electrode_kwargs.update(
                        dict(
                            rel_x=float(location[0]),
                            rel_y=float(location[1])
                        )
                    )

                for metadata_column in metadata['Ecephys']['Electrodes']:
                    if metadata_column['name'] == 'group_name':
                        group_name = list_get(metadata_column['data'], j, defaults['group_name'])
                        if group_name not in nwbfile.electrode_groups:
                            warnings.warn(f"Electrode group for electrode {channel_id} was not "
                                          "found in the nwbfile! Automatically adding.")
                            missing_group_metadata = dict(
                                Ecephys=dict(
                                    ElectrodeGroup=dict(
                                        name=group_name,
                                        description="no description",
                                        location="unknown",
                                        device_name="Device"
                                    )
                                )
                            )
                            se.NwbRecordingExtractor.add_electrode_groups(recording, nwbfile, missing_group_metadata)
                        electrode_kwargs.update(
                            dict(
                                group=nwbfile.electrode_groups[group_name],
                                group_name=group_name
                            )
                        )
                    else:
                        if metadata_column['name'] in defaults:
                            electrode_kwargs.update({
                                metadata_column['name']: list_get(metadata_column['data'], j,
                                                                  defaults[metadata_column['name']])
                            })
                        else:
                            if j < len(metadata_column['data']):
                                electrode_kwargs.update({
                                    metadata_column['name']: metadata_column['data'][j]
                                })
                            else:
                                metadata_column_name = metadata_column['name']
                                warnings.warn(f"Custom column {metadata_column_name} "
                                              f"has incomplete data for channel id [{j}] and no "
                                              "set default! Electrode will not be added.")
                                continue

                if not any([x.get('name', '') == 'group_name' for x in metadata['Ecephys']['Electrodes']]):
                    group_id = recording.get_channel_groups(channel_ids=channel_id)[0]
                    if str(group_id) in nwbfile.electrode_groups:
                        electrode_kwargs.update(
                            dict(
                                group=nwbfile.electrode_groups[str(group_id)],
                                group_name=str(group_id)
                            )
                        )
                    else:
                        warnings.warn("No metadata was passed specifying the electrode group for "
                                      f"electrode {channel_id}, and the internal recording channel group was "
                                      f"assigned a value (str({group_id})) not present as electrode "
                                      "groups in the NWBFile! Electrode will not be added.")
                        continue

                nwbfile.add_electrode(**electrode_kwargs)
        assert nwbfile.electrodes is not None, \
            "Unable to form electrode table! Check device, electrode group, and electrode metadata."

        # property 'gain' should not be in the NWB electrodes_table
        # property 'brain_area' of RX channels corresponds to 'location' of NWB electrodes
        # property 'offset' should not be in the NWB electrodes_table as not officially supported by schema v2.2.5
        channel_prop_names = set(recording.get_shared_channel_property_names()) - set(nwbfile.electrodes.colnames) \
                             - {'gain', 'location', 'offset'}
        for channel_prop_name in channel_prop_names:
            for channel_id in recording.get_channel_ids():
                val = recording.get_channel_property(channel_id, channel_prop_name)
                descr = 'no description'
                if channel_prop_name == 'brain_area':
                    channel_prop_name = 'location'
                    descr = 'brain area location'
                set_dynamic_table_property(
                    dynamic_table=nwbfile.electrodes,
                    row_ids=[int(channel_id)],
                    property_name=channel_prop_name,
                    values=[val],
                    default_value=np.nan,
                    description=descr
                )

    @staticmethod
    def add_electrical_series(
        recording: se.RecordingExtractor,
        nwbfile=None,
        metadata: dict = None,
        buffer_mb: int = 500,
        use_times: bool = False,
        write_as: str = 'raw',
        es_key: str = None,
        write_scaled: bool = False
    ):
        """
        Auxiliary static method for nwbextractor.

        Adds traces from recording object as ElectricalSeries to nwbfile object.

        Parameters
        ----------
        recording: RecordingExtractor
        nwbfile: NWBFile
            nwb file to which the recording information is to be added
        metadata: dict
            metadata info for constructing the nwb file (optional).
            Should be of the format
                metadata['Ecephys']['ElectricalSeries'] = {'name': my_name,
                                                           'description': my_description}
        buffer_mb: int (optional, defaults to 500MB)
            maximum amount of memory (in MB) to use per iteration of the
            DataChunkIterator (requires traces to be memmap objects)
        use_times: bool (optional, defaults to False)
            If True, the times are saved to the nwb file using recording.frame_to_time(). If False (defualut),
            the sampling rate is used.
        write_as: str (optional, defaults to 'raw')
            How to save the traces data in the nwb file. Options: 
            - 'raw' will save it in acquisition
            - 'processed' will save it as FilteredEphys, in a processing module
            - 'lfp' will save it as LFP, in a processing module
        es_key: str (optional)
            Key in metadata dictionary containing metadata info for the specific electrical series
        write_scaled: bool (optional, defaults to True)
            If True, writes the scaled traces (return_scaled=True)

        Missing keys in an element of metadata['Ecephys']['ElectrodeGroup'] will be auto-populated with defaults
        whenever possible.
        """
        if nwbfile is not None:
            assert isinstance(nwbfile, NWBFile), "'nwbfile' should be of type pynwb.NWBFile!"

        assert buffer_mb > 10, "'buffer_mb' should be at least 10MB to ensure data can be chunked!"

        if not nwbfile.electrodes:
            se.NwbRecordingExtractor.add_electrodes(recording, nwbfile, metadata)

        assert write_as in ['raw', 'processed', 'lfp'], \
            f"'write_as' should be 'raw', 'processed' or 'lfp', but intead received value {write_as}"
        if write_as == 'raw':
            eseries_kwargs = dict(
                name="ElectricalSeries_raw",
                description="Raw acquired data",
                comments="Generated from SpikeInterface::NwbRecordingExtractor"
            )
        elif write_as == 'processed':
            eseries_kwargs = dict(
                name="ElectricalSeries_processed",
                description="Processed data",
                comments="Generated from SpikeInterface::NwbRecordingExtractor"
            )
<<<<<<< HEAD
            # Check for existing processing module and data interface
=======
        elif write_as == 'lfp':
            eseries_kwargs = dict(
                name="ElectricalSeries_lfp",
                description="Processed data - LFP",
                comments="Generated from SpikeInterface::NwbRecordingExtractor"
            )

        # If user passed metadata info, overwrite defaults
        if es_key is not None and metadata is not None:
            assert es_key in metadata.get('Ecephys', dict()), f"Metadata dictionary does not contain key '{es_key}'"
            eseries_kwargs.update(metadata['Ecephys'][es_key])

        # Check for existing names and processing modules in nwbfile
        if write_as == 'raw':
            assert eseries_kwargs['name'] not in nwbfile.acquisition, f"Raw ElectricalSeries '{es_name}' is already written in the NWBFile!"
        elif write_as == 'processed':
>>>>>>> 98a56814
            ecephys_mod = check_module(
                nwbfile=nwbfile,
                name='ecephys',
                description="Intermediate data from extracellular electrophysiology recordings, e.g., LFP."
            )
            if 'Processed' not in ecephys_mod.data_interfaces:
                ecephys_mod.add(FilteredEphys(name='Processed'))
        elif write_as == 'lfp':
            eseries_kwargs = dict(
                name="ElectricalSeries_lfp",
                description="Processed data - LFP",
                comments="Generated from SpikeInterface::NwbRecordingExtractor"
            )
            # Check for existing processing module and data interface
            ecephys_mod = check_module(
                nwbfile=nwbfile,
                name='ecephys',
                description="Intermediate data from extracellular electrophysiology recordings, e.g., LFP."
            )
            if 'LFP' not in ecephys_mod.data_interfaces:
                ecephys_mod.add_data_interface(LFP(name='LFP'))

        # If user passed metadata info, overwrite defaults
        if es_key is not None and metadata is not None:
            assert es_key in metadata.get('Ecephys', dict()).keys(), f"Metadata dictionary does not contain key '{es_key}'"
            eseries_kwargs.update(metadata['Ecephys'][es_key])

        # Check for existing names in nwbfile
        if write_as == 'raw':
            assert eseries_kwargs['name'] not in nwbfile.acquisition, \
                f"Raw ElectricalSeries '{eseries_kwargs['name']}' is already written in the NWBFile!"
        elif write_as == 'processed':
            assert eseries_kwargs['name'] not in nwbfile.processing['ecephys'].data_interfaces['Processed'].electrical_series, \
                f"Processed ElectricalSeries '{eseries_kwargs['name']}' is already written in the NWBFile!"
        elif write_as == 'lfp':
            assert eseries_kwargs['name'] not in nwbfile.processing['ecephys'].data_interfaces['LFP'].electrical_series, \
                f"LFP ElectricalSeries '{eseries_kwargs['name']}' is already written in the NWBFile!"

        # Electrodes table region
        channel_ids = recording.get_channel_ids()
        table_ids = [list(nwbfile.electrodes.id[:]).index(id) for id in channel_ids]
        electrode_table_region = nwbfile.create_electrode_table_region(
            region=table_ids,
            description="electrode_table_region"
        )
        eseries_kwargs.update(electrodes=electrode_table_region)

        # channels gains - for RecordingExtractor, these are values to cast traces to uV.
        # For nwb, the conversions (gains) cast the data to Volts.
        # To get traces in Volts we take data*channel_conversion*conversion.
        channel_conversion = recording.get_channel_gains()
        channel_offset = recording.get_channel_offsets()
        unsigned_coercion = channel_offset / channel_conversion
        if not np.all([x.is_integer() for x in unsigned_coercion]):
            raise NotImplementedError(
                "Unable to coerce underlying unsigned data type to signed type, which is currently required for NWB "
                "Schema v2.2.5! Please specify 'write_scaled=True'."
            )
        elif np.any(unsigned_coercion != 0):
            warnings.warn(
                "NWB Schema v2.2.5 does not officially support channel offsets. The data will be converted to a signed "
                "type that does not use offsets."
            )
            unsigned_coercion = unsigned_coercion.astype(int)
        if write_scaled:
            eseries_kwargs.update(conversion=1e-6)
        else:
            if len(np.unique(channel_conversion)) == 1:  # if all gains are equal
                eseries_kwargs.update(conversion=channel_conversion[0] * 1e-6)
            else:
                eseries_kwargs.update(conversion=1e-6)
                eseries_kwargs.update(channel_conversion=channel_conversion)

        if isinstance(recording.get_traces(end_frame=5, return_scaled=write_scaled), np.memmap) \
                and np.all(channel_offset == 0):
            n_bytes = np.dtype(recording.get_dtype()).itemsize
            buffer_size = int(buffer_mb * 1e6) // (recording.get_num_channels() * n_bytes)
            ephys_data = DataChunkIterator(
                data=recording.get_traces(return_scaled=write_scaled).T,  # nwb standard is time as zero axis
                buffer_size=buffer_size
            )
        else:
            def data_generator(recording, channels_ids, unsigned_coercion, write_scaled):
                for i, ch in enumerate(channels_ids):
                    data = recording.get_traces(channel_ids=[ch], return_scaled=write_scaled)
                    if not write_scaled:
                        data_dtype_name = data.dtype.name
                        if data_dtype_name.startswith("uint"):
                            data_dtype_name = data_dtype_name[1:]  # Retain memory of signed data type
                        data = data + unsigned_coercion[i]
                        data = data.astype(data_dtype_name)
                    yield data.flatten()
            ephys_data = DataChunkIterator(
                data=data_generator(
                    recording=recording,
                    channels_ids=channel_ids,
                    unsigned_coercion=unsigned_coercion,
                    write_scaled=write_scaled
                ),
                iter_axis=1,  # nwb standard is time as zero axis
                maxshape=(recording.get_num_frames(), recording.get_num_channels())
            )

        eseries_kwargs.update(data=H5DataIO(ephys_data, compression="gzip"))
        if not use_times:
            eseries_kwargs.update(
                starting_time=recording.frame_to_time(0),
                rate=float(recording.get_sampling_frequency())
            )
        else:
            eseries_kwargs.update(
                timestamps=H5DataIO(
                    recording.frame_to_time(np.arange(recording.get_num_frames())),
                    compression="gzip"
                )
            )

        # Add ElectricalSeries to nwbfile object
        if write_as == 'raw':
            nwbfile.add_acquisition(ElectricalSeries(**eseries_kwargs))
        elif write_as == 'processed':
            ecephys_mod.data_interfaces['Processed'].add_electrical_series(ElectricalSeries(**eseries_kwargs))
        elif write_as == 'lfp':
            ecephys_mod.data_interfaces['LFP'].add_electrical_series(ElectricalSeries(**eseries_kwargs))
            

    @staticmethod
    def add_epochs(
        recording: se.RecordingExtractor, 
        nwbfile=None,
        metadata: dict = None
    ):
        """
        Auxiliary static method for nwbextractor.
        Adds epochs from recording object to nwbfile object.

        Parameters
        ----------
        recording: RecordingExtractor
        nwbfile: NWBFile
            nwb file to which the recording information is to be added
        metadata: dict
            metadata info for constructing the nwb file (optional).
        """
        if nwbfile is not None:
            assert isinstance(nwbfile, NWBFile), "'nwbfile' should be of type pynwb.NWBFile"

        # add/update epochs
        for epoch_name in recording.get_epoch_names():
            epoch = recording.get_epoch_info(epoch_name)
            if nwbfile.epochs is None:
                nwbfile.add_epoch(
                    start_time=recording.frame_to_time(epoch['start_frame']),
                    stop_time=recording.frame_to_time(epoch['end_frame'] - 1),
                    tags=epoch_name
                )
            else:
                if [epoch_name] in nwbfile.epochs['tags'][:]:
                    ind = nwbfile.epochs['tags'][:].index([epoch_name])
                    nwbfile.epochs['start_time'].data[ind] = recording.frame_to_time(epoch['start_frame'])
                    nwbfile.epochs['stop_time'].data[ind] = recording.frame_to_time(epoch['end_frame'])
                else:
                    nwbfile.add_epoch(
                        start_time=recording.frame_to_time(epoch['start_frame']),
                        stop_time=recording.frame_to_time(epoch['end_frame']),
                        tags=epoch_name
                    )

    @staticmethod
    def add_all_to_nwbfile(
        recording: se.RecordingExtractor,
        nwbfile=None,
        buffer_mb: int = 500,
        use_times: bool = False,
        metadata: dict = None,
        write_as: str = 'raw',
        es_key: str = None,
        write_scaled: bool = False
    ):
        """
        Auxiliary static method for nwbextractor.

        Adds all recording related information from recording object and metadata to the nwbfile object.

        Parameters
        ----------
        recording: RecordingExtractor
        nwbfile: NWBFile
            nwb file to which the recording information is to be added
        buffer_mb: int (optional, defaults to 500MB)
            maximum amount of memory (in MB) to use per iteration of the
            DataChunkIterator (requires traces to be memmap objects)
        use_times: bool
            If True, the times are saved to the nwb file using recording.frame_to_time(). If False (defualut),
            the sampling rate is used.
        metadata: dict
            metadata info for constructing the nwb file (optional).
            Check the auxiliary function docstrings for more information
            about metadata format.
        write_as: str (optional, defaults to 'raw')
            How to save the traces data in the nwb file. Options: 
            - 'raw' will save it in acquisition
            - 'processed' will save it as FilteredEphys, in a processing module
            - 'lfp' will save it as LFP, in a processing module
        es_key: str (optional)
            Key in metadata dictionary containing metadata info for the specific electrical series
        write_scaled: bool (optional, defaults to True)
            If True, writes the scaled traces (return_scaled=True)
        """
        if nwbfile is not None:
            assert isinstance(nwbfile, NWBFile), "'nwbfile' should be of type pynwb.NWBFile"

        se.NwbRecordingExtractor.add_devices(
            recording=recording,
            nwbfile=nwbfile,
            metadata=metadata
        )

        se.NwbRecordingExtractor.add_electrode_groups(
            recording=recording,
            nwbfile=nwbfile,
            metadata=metadata
        )
        se.NwbRecordingExtractor.add_electrodes(
            recording=recording,
            nwbfile=nwbfile,
            metadata=metadata,
            write_scaled=write_scaled
        )
        se.NwbRecordingExtractor.add_electrical_series(
            recording=recording,
            nwbfile=nwbfile,
            buffer_mb=buffer_mb,
            use_times=use_times,
            metadata=metadata,
            write_as=write_as,
            es_key=es_key,
            write_scaled=write_scaled
        )
        se.NwbRecordingExtractor.add_epochs(
            recording=recording,
            nwbfile=nwbfile,
            metadata=metadata
        )

    @staticmethod
    def write_recording(
        recording: se.RecordingExtractor,
        save_path: PathType = None,
        overwrite: bool = False,
        nwbfile=None,
        buffer_mb: int = 500,
        use_times: bool = False,
        metadata: dict = None,
        write_as: str = 'raw',
        es_key: str = None,
        write_scaled: bool = False
    ):
        """
        Primary method for writing a RecordingExtractor object to an NWBFile.

        Parameters
        ----------
        recording: RecordingExtractor
        save_path: PathType
            Required if an nwbfile is not passed. Must be the path to the nwbfile
            being appended, otherwise one is created and written.
        overwrite: bool
            If using save_path, whether or not to overwrite the NWBFile if it already exists.
        nwbfile: NWBFile
            Required if a save_path is not specified. If passed, this function
            will fill the relevant fields within the nwbfile. E.g., calling
            spikeextractors.NwbRecordingExtractor.write_recording(
                my_recording_extractor, my_nwbfile
            )
            will result in the appropriate changes to the my_nwbfile object.
        buffer_mb: int (optional, defaults to 500MB)
            maximum amount of memory (in MB) to use per iteration of the
            DataChunkIterator (requires traces to be memmap objects)
        use_times: bool
            If True, the times are saved to the nwb file using recording.frame_to_time(). If False (defualut),
            the sampling rate is used.
        metadata: dict
            metadata info for constructing the nwb file (optional). Should be
            of the format
                metadata['Ecephys'] = {}
            with keys of the forms
                metadata['Ecephys']['Device'] = [{'name': my_name,
                                                  'description': my_description}, ...]
                metadata['Ecephys']['ElectrodeGroup'] = [{'name': my_name,
                                                          'description': my_description,
                                                          'location': electrode_location,
                                                          'device_name': my_device_name}, ...]
                metadata['Ecephys']['Electrodes'] = [{'name': my_name,
                                                      'description': my_description,
                                                      'data': [my_electrode_data]}, ...]
                metadata['Ecephys']['ElectricalSeries'] = {'name': my_name,
                                                           'description': my_description}
        write_as: str (optional, defaults to 'raw')
            How to save the traces data in the nwb file. Options: 
            - 'raw' will save it in acquisition
            - 'processed' will save it as FilteredEphys, in a processing module
            - 'lfp' will save it as LFP, in a processing module
        es_key: str (optional)
            Key in metadata dictionary containing metadata info for the specific electrical series
        write_scaled: bool (optional, defaults to True)
            If True, writes the scaled traces (return_scaled=True)
        """
        assert HAVE_NWB, NwbRecordingExtractor.installation_mesg

        if nwbfile is not None:
            assert isinstance(nwbfile, NWBFile), "'nwbfile' should be of type pynwb.NWBFile"

        assert distutils.version.LooseVersion(pynwb.__version__) >= '1.3.3', \
            "'write_recording' not supported for version < 1.3.3. Run pip install --upgrade pynwb"

        assert save_path is None or nwbfile is None, \
            "Either pass a save_path location, or nwbfile object, but not both!"

        # Update any previous metadata with user passed dictionary
        if hasattr(recording, 'nwb_metadata'):
            metadata = update_dict(recording.nwb_metadata, metadata)
        elif metadata is None:
            # If not NWBRecording, make metadata from information available on Recording
            metadata_0 = se.NwbRecordingExtractor.get_nwb_metadata(recording=recording)
            metadata = update_dict(metadata_0, metadata)

        if nwbfile is None:
            if Path(save_path).is_file() and not overwrite:
                read_mode = 'r+'
            else:
                read_mode = 'w'

            with NWBHDF5IO(str(save_path), mode=read_mode) as io:
                if read_mode == 'r+':
                    nwbfile = io.read()
                else:
                    # Default arguments will be over-written if contained in metadata
                    nwbfile_kwargs = dict(
                        session_description="Auto-generated by NwbRecordingExtractor without description.",
                        identifier=str(uuid.uuid4()),
                        session_start_time=datetime(1970, 1, 1)
                    )
                    if metadata is not None and 'NWBFile' in metadata:
                        nwbfile_kwargs.update(metadata['NWBFile'])
                    nwbfile = NWBFile(**nwbfile_kwargs)

                se.NwbRecordingExtractor.add_all_to_nwbfile(
                    recording=recording,
                    nwbfile=nwbfile,
                    buffer_mb=buffer_mb,
                    metadata=metadata,
                    use_times=use_times,
                    write_as=write_as,
                    es_key=es_key,
                    write_scaled=write_scaled
                )

                # Write to file
                io.write(nwbfile)
        else:
            se.NwbRecordingExtractor.add_all_to_nwbfile(
                recording=recording,
                nwbfile=nwbfile,
                buffer_mb=buffer_mb,
                use_times=use_times,
                metadata=metadata,
                write_as=write_as,
                es_key=es_key,
                write_scaled=write_scaled
            )

    @staticmethod
    def get_nwb_metadata(recording: se.RecordingExtractor, metadata: dict = None):
        """
        Parameters
        ----------
        recording: RecordingExtractor
        metadata: dict
            metadata info for constructing the nwb file (optional).
        """
        metadata = dict(
            NWBFile=dict(
                session_description="Auto-generated by NwbRecordingExtractor without description.",
                identifier=str(uuid.uuid4()),
                session_start_time=datetime(1970, 1, 1)
            ),
            Ecephys=dict(
                Device=[dict(
                    name="Device",
                    description="no description"
                )],
                ElectrodeGroup=[
                    dict(
                        name=str(gn),
                        description="no description",
                        location="unknown",
                        device_name="Device"
                    ) for gn in np.unique(recording.get_channel_groups())
                ]
            )
        )
        return metadata


class NwbSortingExtractor(se.SortingExtractor):
    extractor_name = 'NwbSorting'
    installed = HAVE_NWB  # check at class level if installed or not
    is_writable = True
    mode = 'file'
    installation_mesg = "To use the Nwb extractors, install pynwb: \n\n pip install pynwb\n\n"

    def __init__(self, file_path, electrical_series=None, sampling_frequency=None):
        """
        Parameters
        ----------
        path: path to NWB file
        electrical_series: pynwb.ecephys.ElectricalSeries object
        """
        assert self.installed, self.installation_mesg
        se.SortingExtractor.__init__(self)
        self._path = str(file_path)
        with NWBHDF5IO(self._path, 'r') as io:
            nwbfile = io.read()
            if sampling_frequency is None:
                # defines the electrical series from where the sorting came from
                # important to know the sampling_frequency
                if electrical_series is None:
                    if len(nwbfile.acquisition) > 1:
                        raise Exception('More than one acquisition found. You must specify electrical_series.')
                    if len(nwbfile.acquisition) == 0:
                        raise Exception('No acquisitions found in the .nwb file.')
                    es = list(nwbfile.acquisition.values())[0]
                else:
                    es = electrical_series
                # get rate
                if es.rate is not None:
                    self._sampling_frequency = es.rate
                else:
                    self._sampling_frequency = 1 / (es.timestamps[1] - es.timestamps[0])
            else:
                self._sampling_frequency = sampling_frequency

            # get all units ids
            units_ids = nwbfile.units.id[:]

            # store units properties and spike features to dictionaries
            all_pr_ft = list(nwbfile.units.colnames)
            all_names = [i.name for i in nwbfile.units.columns]
            for item in all_pr_ft:
                if item == 'spike_times':
                    continue
                # test if item is a unit_property or a spike_feature
                if item + '_index' in all_names:  # if it has index, it is a spike_feature
                    for u_id in units_ids:
                        ind = list(units_ids).index(u_id)
                        self.set_unit_spike_features(u_id, item, nwbfile.units[item][ind])
                else:  # if it is unit_property
                    for u_id in units_ids:
                        ind = list(units_ids).index(u_id)
                        if isinstance(nwbfile.units[item][ind], pd.DataFrame):
                            prop_value = nwbfile.units[item][ind].index[0]
                        else:
                            prop_value = nwbfile.units[item][ind]

                        if isinstance(prop_value, (list, np.ndarray)):
                            self.set_unit_property(u_id, item, prop_value)
                        else:
                            if prop_value == prop_value:  # not nan
                                self.set_unit_property(u_id, item, prop_value)

            # Fill epochs dictionary
            self._epochs = {}
            if nwbfile.epochs is not None:
                df_epochs = nwbfile.epochs.to_dataframe()
                self._epochs = {row['tags'][0]: {
                    'start_frame': self.time_to_frame(row['start_time']),
                    'end_frame': self.time_to_frame(row['stop_time'])}
                    for _, row in df_epochs.iterrows()}
        self._kwargs = {'file_path': str(Path(file_path).absolute()), 'electrical_series': electrical_series,
                        'sampling_frequency': sampling_frequency}

    def get_unit_ids(self):
        """This function returns a list of ids (ints) for each unit in the sorted result.
        Returns
        ----------
        unit_ids: array_like
            A list of the unit ids in the sorted result (ints).
        """
        check_nwb_install()
        with NWBHDF5IO(self._path, 'r') as io:
            nwbfile = io.read()
            unit_ids = [int(i) for i in nwbfile.units.id[:]]
        return unit_ids

    @check_get_unit_spike_train
    def get_unit_spike_train(self, unit_id, start_frame=None, end_frame=None):

        check_nwb_install()
        with NWBHDF5IO(self._path, 'r') as io:
            nwbfile = io.read()
            # chosen unit and interval
            times = nwbfile.units['spike_times'][list(nwbfile.units.id[:]).index(unit_id)][:]
            # spike times are measured in samples
            frames = self.time_to_frame(times)
        return frames[(frames > start_frame) & (frames < end_frame)]

    @staticmethod
    def write_units(
            sorting: se.SortingExtractor,
            nwbfile,
            property_descriptions: Optional[dict] = None,
            skip_properties: Optional[List[str]] = None,
            skip_features: Optional[List[str]] = None,
            use_times: bool = True
    ):
        """Auxilliary function for write_sorting."""
        unit_ids = sorting.get_unit_ids()
        fs = sorting.get_sampling_frequency()
        if fs is None:
            raise ValueError("Writing a SortingExtractor to an NWBFile requires a known sampling frequency!")

        all_properties = set()
        all_features = set()
        for unit_id in unit_ids:
            all_properties.update(sorting.get_unit_property_names(unit_id))
            all_features.update(sorting.get_unit_spike_feature_names(unit_id))

        default_descriptions = dict(
            isi_violation="Quality metric that measures the ISI violation ratio as a proxy for the purity of the unit.",
            firing_rate="Number of spikes per unit of time.",
            template="The extracellular average waveform.",
            max_channel="The recording channel id with the largest amplitude.",
            halfwidth="The full-width half maximum of the negative peak computed on the maximum channel.",
            peak_to_valley="The duration between the negative and the positive peaks computed on the maximum channel.",
            snr="The signal-to-noise ratio of the unit.",
            quality="Quality of the unit as defined by phy (good, mua, noise)."
        )
        if property_descriptions is None:
            property_descriptions = dict(default_descriptions)
        else:
            property_descriptions = dict(default_descriptions, **property_descriptions)
        if skip_properties is None:
            skip_properties = []
        if skip_features is None:
            skip_features = []

        if nwbfile.units is None:
            # Check that array properties have the same shape across units
            property_shapes = dict()
            for pr in all_properties:
                shapes = []
                for unit_id in unit_ids:
                    if pr in sorting.get_unit_property_names(unit_id):
                        prop_value = sorting.get_unit_property(unit_id, pr)
                        if isinstance(prop_value, (int, np.integer, float, np.float, str, bool)):
                            shapes.append(1)
                        elif isinstance(prop_value, (list, np.ndarray)):
                            if np.array(prop_value).ndim == 1:
                                shapes.append(len(prop_value))
                            else:
                                shapes.append(np.array(prop_value).shape)
                        elif isinstance(prop_value, dict):
                            print(f"Skipping property '{pr}' because dictionaries are not supported.")
                            skip_properties.append(pr)
                            break
                    else:
                        shapes.append(np.nan)
                property_shapes[pr] = shapes

            for pr in property_shapes.keys():
                elems = [elem for elem in property_shapes[pr] if not np.any(np.isnan(elem))]
                if not np.all([elem == elems[0] for elem in elems]):
                    print(f"Skipping property '{pr}' because it has variable size across units.")
                    skip_properties.append(pr)

            write_properties = set(all_properties) - set(skip_properties)
            for pr in write_properties:
                if pr not in property_descriptions:
                    warnings.warn(
                        f"Description for property {pr} not found in property_descriptions. "
                        "Setting description to 'no description'"
                    )
            for pr in write_properties:
                unit_col_args = dict(name=pr, description=property_descriptions.get(pr, "No description."))
                if pr in ['max_channel', 'max_electrode'] and nwbfile.electrodes is not None:
                    unit_col_args.update(table=nwbfile.electrodes)
                nwbfile.add_unit_column(**unit_col_args)

            for unit_id in unit_ids:
                unit_kwargs = dict()
                if use_times:
                    spkt = sorting.frame_to_time(sorting.get_unit_spike_train(unit_id=unit_id))
                else:
                    spkt = sorting.get_unit_spike_train(unit_id=unit_id) / sorting.get_sampling_frequency()
                for pr in write_properties:
                    if pr in sorting.get_unit_property_names(unit_id):
                        prop_value = sorting.get_unit_property(unit_id, pr)
                        unit_kwargs.update({pr: prop_value})
                    else:  # Case of missing data for this unit and this property
                        unit_kwargs.update({pr: np.nan})
                nwbfile.add_unit(id=int(unit_id), spike_times=spkt, **unit_kwargs)

            # TODO
            # # Stores average and std of spike traces
            # This will soon be updated to the current NWB standard
            # if 'waveforms' in sorting.get_unit_spike_feature_names(unit_id=id):
            #     wf = sorting.get_unit_spike_features(unit_id=id,
            #                                          feature_name='waveforms')
            #     relevant_ch = most_relevant_ch(wf)
            #     # Spike traces on the most relevant channel
            #     traces = wf[:, relevant_ch, :]
            #     traces_avg = np.mean(traces, axis=0)
            #     traces_std = np.std(traces, axis=0)
            #     nwbfile.add_unit(
            #         id=id,
            #         spike_times=spkt,
            #         waveform_mean=traces_avg,
            #         waveform_sd=traces_std
            #     )

            # Check that multidimensional features have the same shape across units
            feature_shapes = dict()
            for ft in all_features:
                shapes = []
                for unit_id in unit_ids:
                    if ft in sorting.get_unit_spike_feature_names(unit_id):
                        feat_value = sorting.get_unit_spike_features(unit_id, ft)
                        if isinstance(feat_value[0], (int, np.integer, float, np.float, str, bool)):
                            break
                        elif isinstance(feat_value[0], (list, np.ndarray)):  # multidimensional features
                            if np.array(feat_value).ndim > 1:
                                shapes.append(np.array(feat_value).shape)
                                feature_shapes[ft] = shapes
                        elif isinstance(feat_value[0], dict):
                            print(f"Skipping feature '{ft}' because dictionaries are not supported.")
                            skip_features.append(ft)
                            break
                    else:
                        print(f"Skipping feature '{ft}' because not share across all units.")
                        skip_features.append(ft)
                        break

            nspikes = {k: get_nspikes(nwbfile.units, int(k)) for k in unit_ids}

            for ft in feature_shapes.keys():
                # skip first dimension (num_spikes) when comparing feature shape
                if not np.all([elem[1:] == feature_shapes[ft][0][1:] for elem in feature_shapes[ft]]):
                    print(f"Skipping feature '{ft}' because it has variable size across units.")
                    skip_features.append(ft)

            for ft in set(all_features) - set(skip_features):
                values = []
                if not ft.endswith('_idxs'):
                    for unit_id in sorting.get_unit_ids():
                        feat_vals = sorting.get_unit_spike_features(unit_id, ft)

                        if len(feat_vals) < nspikes[unit_id]:
                            skip_features.append(ft)
                            print(f"Skipping feature '{ft}' because it is not defined for all spikes.")
                            break
                            # this means features are available for a subset of spikes
                            # all_feat_vals = np.array([np.nan] * nspikes[unit_id])
                            # feature_idxs = sorting.get_unit_spike_features(unit_id, feat_name + '_idxs')
                            # all_feat_vals[feature_idxs] = feat_vals
                        else:
                            all_feat_vals = feat_vals
                        values.append(all_feat_vals)

                    flatten_vals = [item for sublist in values for item in sublist]
                    nspks_list = [sp for sp in nspikes.values()]
                    spikes_index = np.cumsum(nspks_list).astype('int64')
                    if ft in nwbfile.units:  # If property already exists, skip it
                        warnings.warn(f'Feature {ft} already present in units table, skipping it')
                        continue
                    set_dynamic_table_property(
                        dynamic_table=nwbfile.units,
                        row_ids=[int(k) for k in unit_ids],
                        property_name=ft,
                        values=flatten_vals,
                        index=spikes_index,
                    )
        else:
            warnings.warn("The nwbfile already contains units. These units will not be over-written.")

    @staticmethod
    def write_sorting(
            sorting: se.SortingExtractor,
            save_path: PathType = None,
            overwrite: bool = False,
            nwbfile=None,
            property_descriptions: Optional[dict] = None,
            skip_properties: Optional[List[str]] = None,
            skip_features: Optional[List[str]] = None,
            use_times: bool = True,
            **nwbfile_kwargs
    ):
        """
        Primary method for writing a SortingExtractor object to an NWBFile.

        Parameters
        ----------
        sorting: SortingExtractor
        save_path: PathType
            Required if an nwbfile is not passed. The location where the NWBFile either exists, or will be written.
        overwrite: bool
            If using save_path, whether or not to overwrite the NWBFile if it already exists.
        nwbfile: NWBFile
            Required if a save_path is not specified. If passed, this function
            will fill the relevant fields within the nwbfile. E.g., calling
            spikeextractors.NwbRecordingExtractor.write_recording(
                my_recording_extractor, my_nwbfile
            )
            will result in the appropriate changes to the my_nwbfile object.
        property_descriptions: dict
            For each key in this dictionary which matches the name of a unit
            property in sorting, adds the value as a description to that
            custom unit column.
        skip_properties: list of str
            Each string in this list that matches a unit property will not be written to the NWBFile.
        skip_features: list of str
            Each string in this list that matches a spike feature will not be written to the NWBFile.
        use_times: bool (optional, defaults to False)
            If True, the times are saved to the nwb file using sorting.frame_to_time(). If False (defualut),
            the sampling rate is used.
        nwbfile_kwargs: dict
            Information for constructing the nwb file (optional).
            Only used if no nwbfile exists at the save_path, and no nwbfile
            was directly passed.
        """
        assert HAVE_NWB, NwbSortingExtractor.installation_mesg
        assert save_path is None or nwbfile is None, \
            "Either pass a save_path location, or nwbfile object, but not both!"
        if nwbfile is not None:
            assert isinstance(nwbfile, NWBFile), "'nwbfile' should be a pynwb.NWBFile object!"

        if nwbfile is None:
            if Path(save_path).is_file() and not overwrite:
                read_mode = 'r+'
            else:
                read_mode = 'w'

            with NWBHDF5IO(str(save_path), mode=read_mode) as io:
                if read_mode == 'r+':
                    nwbfile = io.read()
                else:
                    default_nwbfile_kwargs = dict(
                        session_description="Auto-generated by NwbRecordingExtractor without description.",
                        identifier=str(uuid.uuid4()),
                        session_start_time=datetime(1970, 1, 1)
                    )
                    default_nwbfile_kwargs.update(**nwbfile_kwargs)
                    nwbfile = NWBFile(**default_nwbfile_kwargs)
                se.NwbSortingExtractor.write_units(
                    sorting=sorting,
                    nwbfile=nwbfile,
                    property_descriptions=property_descriptions,
                    skip_properties=skip_properties,
                    skip_features=skip_features,
                    use_times=use_times
                )
                io.write(nwbfile)
        else:
            se.NwbSortingExtractor.write_units(
                sorting=sorting,
                nwbfile=nwbfile,
                property_descriptions=property_descriptions,
                skip_properties=skip_properties,
                skip_features=skip_features,
                use_times=use_times
            )<|MERGE_RESOLUTION|>--- conflicted
+++ resolved
@@ -699,6 +699,7 @@
 
         assert write_as in ['raw', 'processed', 'lfp'], \
             f"'write_as' should be 'raw', 'processed' or 'lfp', but intead received value {write_as}"
+
         if write_as == 'raw':
             eseries_kwargs = dict(
                 name="ElectricalSeries_raw",
@@ -711,26 +712,7 @@
                 description="Processed data",
                 comments="Generated from SpikeInterface::NwbRecordingExtractor"
             )
-<<<<<<< HEAD
             # Check for existing processing module and data interface
-=======
-        elif write_as == 'lfp':
-            eseries_kwargs = dict(
-                name="ElectricalSeries_lfp",
-                description="Processed data - LFP",
-                comments="Generated from SpikeInterface::NwbRecordingExtractor"
-            )
-
-        # If user passed metadata info, overwrite defaults
-        if es_key is not None and metadata is not None:
-            assert es_key in metadata.get('Ecephys', dict()), f"Metadata dictionary does not contain key '{es_key}'"
-            eseries_kwargs.update(metadata['Ecephys'][es_key])
-
-        # Check for existing names and processing modules in nwbfile
-        if write_as == 'raw':
-            assert eseries_kwargs['name'] not in nwbfile.acquisition, f"Raw ElectricalSeries '{es_name}' is already written in the NWBFile!"
-        elif write_as == 'processed':
->>>>>>> 98a56814
             ecephys_mod = check_module(
                 nwbfile=nwbfile,
                 name='ecephys',
@@ -751,7 +733,7 @@
                 description="Intermediate data from extracellular electrophysiology recordings, e.g., LFP."
             )
             if 'LFP' not in ecephys_mod.data_interfaces:
-                ecephys_mod.add_data_interface(LFP(name='LFP'))
+                ecephys_mod.add(LFP(name='LFP'))
 
         # If user passed metadata info, overwrite defaults
         if es_key is not None and metadata is not None:
