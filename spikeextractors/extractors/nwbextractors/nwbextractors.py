import os
import uuid
from datetime import datetime
from collections import abc
from pathlib import Path
import numpy as np
import distutils.version
from typing import Union

import spikeextractors as se
from spikeextractors.extraction_tools import check_get_traces_args, check_valid_unit_id

try:
    import pynwb
    import pandas as pd
    from pynwb import NWBHDF5IO
    from pynwb import NWBFile
    from pynwb.ecephys import ElectricalSeries
    from pynwb.ecephys import ElectrodeGroup
    from hdmf.data_utils import DataChunkIterator

    HAVE_NWB = True
except ModuleNotFoundError:
    HAVE_NWB = False

PathType = Union[str, Path, None]


def check_nwb_install():
    assert HAVE_NWB, "To use the Nwb extractors, install pynwb: \n\n pip install pynwb\n\n"


def set_dynamic_table_property(dynamic_table, row_ids, property_name, values, index=False,
                               default_value=np.nan, table=False, description='no description'):
    check_nwb_install()
    if not isinstance(row_ids, list) or not all(isinstance(x, int) for x in row_ids):
        raise TypeError("'ids' must be a list of integers")
    ids = list(dynamic_table.id[:])
    if any([i not in ids for i in row_ids]):
        raise ValueError("'ids' contains values outside the range of existing ids")
    if not isinstance(property_name, str):
        raise TypeError("'property_name' must be a string")
    if len(row_ids) != len(values) and index is False:
        raise ValueError("'ids' and 'values' should be lists of same size")

    if index is False:
        if property_name in dynamic_table:
            for (row_id, value) in zip(row_ids, values):
                dynamic_table[property_name].data[ids.index(row_id)] = value
        else:
            col_data = [default_value] * len(ids)  # init with default val
            for (row_id, value) in zip(row_ids, values):
                col_data[ids.index(row_id)] = value
            dynamic_table.add_column(
                name=property_name,
                description=description,
                data=col_data,
                index=index,
                table=table
            )
    else:
        if property_name in dynamic_table:
            # TODO
            raise NotImplementedError
        else:
            dynamic_table.add_column(
                name=property_name,
                description=description,
                data=values,
                index=index,
                table=table
            )


def get_dynamic_table_property(dynamic_table, *, row_ids=None, property_name):
    all_row_ids = list(dynamic_table.id[:])
    if row_ids is None:
        row_ids = all_row_ids
    return [dynamic_table[property_name][all_row_ids.index(x)] for x in row_ids]


def get_nspikes(units_table, unit_id):
    """Returns the number of spikes for chosen unit."""
    check_nwb_install()
    if unit_id not in units_table.id[:]:
        raise ValueError(str(unit_id) + " is an invalid unit_id. "
                                        "Valid ids: " + str(units_table.id[:].tolist()))
    nSpikes = np.diff([0] + list(units_table['spike_times_index'].data[:])).tolist()
    ind = np.where(np.array(units_table.id[:]) == unit_id)[0][0]
    return nSpikes[ind]


def most_relevant_ch(traces):
    """
    Calculates the most relevant channel for an Unit.
    Estimates the channel where the max-min difference of the average traces is greatest.

    traces : ndarray
        ndarray of shape (nSpikes, nChannels, nSamples)
    """
    n_channels = traces.shape[1]
    avg = np.mean(traces, axis=0)

    max_min = np.zeros(n_channels)
    for ch in range(n_channels):
        max_min[ch] = avg[ch, :].max() - avg[ch, :].min()

    relevant_ch = np.argmax(max_min)
    return relevant_ch


def update_dict(d, u):
    for k, v in u.items():
        if isinstance(v, abc.Mapping):
            d[k] = update_dict(d.get(k, {}), v)
        else:
            d[k] = v
    return d


class NwbRecordingExtractor(se.RecordingExtractor):
    extractor_name = 'NwbRecording'
    has_default_locations = True
    installed = HAVE_NWB  # check at class level if installed or not
    is_writable = True
    mode = 'file'
    installation_mesg = "To use the Nwb extractors, install pynwb: \n\n pip install pynwb\n\n"

    def __init__(self, file_path, electrical_series_name='ElectricalSeries'):
        """

        Parameters
        ----------
        file_path: path to NWB file
        electrical_series_name: str, optional
        """
        assert HAVE_NWB, self.installation_mesg
        se.RecordingExtractor.__init__(self)
        self._path = file_path
        with NWBHDF5IO(self._path, 'r') as io:
            nwbfile = io.read()
            if electrical_series_name is not None:
                self._electrical_series_name = electrical_series_name
            else:
                a_names = list(nwbfile.acquisition)
                if len(a_names) > 1:
                    raise ValueError('More than one acquisition found. You must specify electrical_series.')
                if len(a_names) == 0:
                    raise ValueError('No acquisitions found in the .nwb file.')
                self._electrical_series_name = a_names[0]
            es = nwbfile.acquisition[self._electrical_series_name]
            if hasattr(es, 'timestamps') and es.timestamps:
                self.sampling_frequency = 1. / np.median(np.diff(es.timestamps))
                self.recording_start_time = es.timestamps[0]
            else:
                self.sampling_frequency = es.rate
                if hasattr(es, 'starting_time'):
                    self.recording_start_time = es.starting_time
                else:
                    self.recording_start_time = 0.

            self.num_frames = int(es.data.shape[0])
            num_channels = len(es.electrodes.table.id[:])

            # Channels gains - for RecordingExtractor, these are values to cast traces to uV
            if es.channel_conversion is not None:
                gains = es.conversion * es.channel_conversion[:] * 1e6
            else:
                gains = es.conversion * np.ones(num_channels) * 1e6

            # Extractors channel groups must be integers, but Nwb electrodes group_name can be strings
            if 'group_name' in nwbfile.electrodes.colnames:
                unique_grp_names = list(np.unique(nwbfile.electrodes['group_name'][:]))

            # Fill channel properties dictionary from electrodes table
            self.channel_ids = es.electrodes.table.id[es.electrodes.data]
            for es_ind, (channel_id, electrode_table_index) in enumerate(zip(self.channel_ids, es.electrodes.data)):
                self.set_channel_property(channel_id, 'gain', gains[es_ind])
                this_loc = []
                if 'rel_x' in nwbfile.electrodes:
                    this_loc.append(nwbfile.electrodes['rel_x'][electrode_table_index])
                    if 'rel_y' in nwbfile.electrodes:
                        this_loc.append(nwbfile.electrodes['rel_y'][electrode_table_index])
                    else:
                        this_loc.append(0)
                    self.set_channel_locations(this_loc, channel_id)

                for col in nwbfile.electrodes.colnames:
                    if isinstance(nwbfile.electrodes[col][electrode_table_index], ElectrodeGroup):
                        continue
                    elif col == 'group_name':
                        self.set_channel_groups(int(unique_grp_names.index(nwbfile.electrodes[col][electrode_table_index])), channel_id)
                    elif col == 'location':
                        self.set_channel_property(channel_id, 'brain_area', nwbfile.electrodes[col][electrode_table_index])
                    elif col in ['x', 'y', 'z', 'rel_x', 'rel_y']:
                        continue
                    else:
                        self.set_channel_property(channel_id, col, nwbfile.electrodes[col][electrode_table_index])

            # Fill epochs dictionary
            self._epochs = {}
            if nwbfile.epochs is not None:
                df_epochs = nwbfile.epochs.to_dataframe()
                self._epochs = {row['tags'][0]: {
                    'start_frame': self.time_to_frame(row['start_time']),
                    'end_frame': self.time_to_frame(row['stop_time'])}
                    for _, row in df_epochs.iterrows()}

            self._kwargs = {'file_path': str(Path(file_path).absolute()),
                            'electrical_series_name': electrical_series_name}
            self.make_nwb_metadata(nwbfile=nwbfile, es=es)

    def make_nwb_metadata(self, nwbfile, es):
        # Metadata dictionary - useful for constructing a nwb file
        self.nwb_metadata = dict()
        self.nwb_metadata['NWBFile'] = {
            'session_description': nwbfile.session_description,
            'identifier': nwbfile.identifier,
            'session_start_time': nwbfile.session_start_time,
            'institution': nwbfile.institution,
            'lab': nwbfile.lab
        }
        self.nwb_metadata['Ecephys'] = dict()
        # Update metadata with Device info
        self.nwb_metadata['Ecephys']['Device'] = []
        for dev in nwbfile.devices:
            self.nwb_metadata['Ecephys']['Device'].append({'name': dev})
        # Update metadata with ElectrodeGroup info
        self.nwb_metadata['Ecephys']['ElectrodeGroup'] = []
        for k, v in nwbfile.electrode_groups.items():
            self.nwb_metadata['Ecephys']['ElectrodeGroup'].append({
                'name': v.name,
                'description': v.description,
                'location': v.location,
                'device': v.device.name
            })
        # Update metadata with ElectricalSeries info
        self.nwb_metadata['Ecephys']['ElectricalSeries'] = []
        self.nwb_metadata['Ecephys']['ElectricalSeries'].append({
            'name': es.name,
            'description': es.description
        })

    @check_get_traces_args
    def get_traces(self, channel_ids=None, start_frame=None, end_frame=None):
        with NWBHDF5IO(self._path, 'r') as io:
            nwbfile = io.read()
            es = nwbfile.acquisition[self._electrical_series_name]
<<<<<<< HEAD
            table_ids = [es.electrodes[:].index.tolist().index(chan) for chan in channel_ids]
=======
            es_channel_ids = np.array(es.electrodes.table.id[:])[es.electrodes.data[:]].tolist()
            table_ids = [es_channel_ids.index(id) for id in channel_ids]
>>>>>>> 76fb5ff8
            if np.array(channel_ids).size > 1 and np.any(np.diff(channel_ids) < 0):
                sorted_idx = np.argsort(table_ids)
                recordings = es.data[start_frame:end_frame, np.sort(table_ids)].T
                traces = recordings[sorted_idx, :]
            else:
                traces = es.data[start_frame:end_frame, table_ids].T
            # This DatasetView and lazy operations will only work within context
            # We're keeping the non-lazy version for now
            # es_view = DatasetView(es.data)  # es is an instantiated h5py dataset
            # traces = es_view.lazy_slice[start_frame:end_frame, channel_ids].lazy_transpose()
        return traces

    def get_sampling_frequency(self):
        return self.sampling_frequency

    def get_num_frames(self):
        return self.num_frames

    def get_channel_ids(self):
        return self.channel_ids.tolist()

    @staticmethod
    def add_devices(recording, nwbfile, metadata):
        # Devices
        if 'Ecephys' not in metadata:
            metadata['Ecephys'] = dict()
        if 'Device' not in metadata['Ecephys']:
            metadata['Ecephys']['Device'] = [{'name': 'Device'}]
        # Tests if devices exist in nwbfile, if not create them from metadata
        for dev in metadata['Ecephys']['Device']:
            if dev['name'] not in nwbfile.devices:
                nwbfile.create_device(name=dev['name'])

        return nwbfile

    @staticmethod
    def add_electrode_groups(recording, nwbfile, metadata):
        channel_ids = recording.get_channel_ids()

        # Electrode groups
        if 'ElectrodeGroup' not in metadata['Ecephys']:
            metadata['Ecephys']['ElectrodeGroup'] = []
            # Check if 'groups' property exists in self._channel_properties
            if 'group' in recording.get_shared_channel_property_names():
                RX_groups_names = np.unique(recording.get_channel_groups()).tolist()
            else:
                RX_groups_names = ["0"]
                # Electrode groups are required for NWB, for consistency we create group for Recording channels
                vals = [0] * len(channel_ids)
                recording.set_channel_groups(channel_ids=channel_ids, groups=vals)
            for grp_name in RX_groups_names:
                metadata['Ecephys']['ElectrodeGroup'].append({
                    'name': grp_name,
                    'description': 'electrode_group_description',
                    'location': 'electrode_group_location',
                    'device': metadata['Ecephys']['Device'][0]['name']
                })

        # Tests if electrode groups exist in nwbfile, if not create them from metadata
        for grp in metadata['Ecephys']['ElectrodeGroup']:
            if str(grp['name']) not in nwbfile.electrode_groups:
                nwbfile.create_electrode_group(
                    name=str(grp['name']),
                    location=grp['location'],
                    device=nwbfile.devices[grp['device']],
                    description=grp['description']
                )

        return nwbfile

    @staticmethod
    def add_electrodes(recording, nwbfile, metadata):
        """
        Auxiliary static method for nwbextractor.
        Adds channels from recording object as electrodes to nwbfile object.
        """
        # Check for existing electrodes
        if nwbfile.electrodes is not None:
            nwb_elec_ids = nwbfile.electrodes.id.data[:]
        else:
            nwb_elec_ids = []

        # Extractors channel groups must be integers, but Nwb electrodes group_name can be strings
        # nwb_groups_names = [str(grp['name']) for grp in metadata['Ecephys']['ElectrodeGroup']]
        nwb_groups_names = list(nwbfile.electrode_groups.keys())

        # For older versions of pynwb, we need to manually add these columns
        if distutils.version.LooseVersion(pynwb.__version__) < '1.3.0':
            if nwbfile.electrodes is None or 'rel_x' not in nwbfile.electrodes.colnames:
                nwbfile.add_electrode_column('rel_x', 'x position of electrode in electrode group')
            if nwbfile.electrodes is None or 'rel_y' not in nwbfile.electrodes.colnames:
                nwbfile.add_electrode_column('rel_y', 'y position of electrode in electrode group')

        # ToDo: add electrode columns specified in metadatta

        # add new electrodes with id, (rel_x, rel_y) and groups
        channel_ids = recording.get_channel_ids()
        for m in channel_ids:
            if m not in nwb_elec_ids:
                location = recording.get_channel_locations(channel_ids=m)[0]
                grp_name = recording.get_channel_groups(channel_ids=m)[0]
                grp = nwbfile.electrode_groups[nwb_groups_names[grp_name]]
                impedance = -1.0
                nwbfile.add_electrode(
                    id=m,
                    x=np.nan, y=np.nan, z=np.nan,
                    rel_x=float(location[0]),
                    rel_y=float(location[1]),
                    imp=impedance,
                    location='unknown',
                    filtering='none',
                    group=grp,
                )
                # ... **metadata[...])
        electrode_table = nwbfile.electrodes

        # add/update electrode properties
        for ch in channel_ids:
            rx_channel_properties = recording.get_channel_property_names(channel_id=ch)
            for pr in rx_channel_properties:
                val = recording.get_channel_property(ch, pr)
                desc = 'no description'
                # property 'location' of RX channels corresponds to rel_x and rel_ y of NWB electrodes
                if pr == 'location':
                    names = ['rel_x', 'rel_y']
                    for (nm, v) in zip(names, val):
                        set_dynamic_table_property(
                            dynamic_table=electrode_table,
                            row_ids=[ch],
                            property_name=nm,
                            values=[float(v)],
                            default_value=np.nan,
                            description=nm + ' coordinate location on the implant'
                        )
                    continue
                # property 'group' of electrodes can not be updated
                if pr == 'group':
                    continue
                # property 'gain' should not be in the NWB electrodes_table
                if pr == 'gain':
                    continue
                # property 'brain_area' of RX channels corresponds to 'location' of NWB electrodes
                if pr == 'brain_area':
                    pr = 'location'
                    desc = 'brain area location'
                set_dynamic_table_property(
                    dynamic_table=electrode_table,
                    row_ids=[ch],
                    property_name=pr,
                    values=[val],
                    default_value=np.nan,
                    description=desc
                )

        return nwbfile

    @staticmethod
    def add_electrical_series(recording, nwbfile, metadata):
        """
        Auxiliary static method for nwbextractor.
        Adds traces from recording object as ElectricalSeries to nwbfile object.
        """
        if 'Ecephys' not in metadata:
            metadata['Ecephys'] = {}

        if 'Ecephys' not in metadata or 'ElectricalSeries' not in metadata['Ecephys']:
            metadata['Ecephys']['ElectricalSeries'] = [{'name': 'ElectricalSeries',
                                                        'description': 'electrical_series_description'}]
        # Tests if ElectricalSeries already exists in acquisition
        channel_ids = recording.get_channel_ids()
        nwb_es_names = [ac for ac in nwbfile.acquisition]
        es = metadata['Ecephys']['ElectricalSeries'][0]
        if es['name'] not in nwb_es_names:
            # Creates an electrode table region with specified ids
            curr_ids = channel_ids
            table_ids = [list(nwbfile.electrodes.id[:]).index(id) for id in curr_ids]
            electrode_table_region = nwbfile.create_electrode_table_region(
                region=table_ids,
                description='electrode_table_region'
            )

            # sampling rate
            rate = recording.get_sampling_frequency()

            # channels gains - for RecordingExtractor, these are values to cast traces to uV
            # for nwb, the conversions (gains) cast the data to Volts
            gains = np.squeeze([recording.get_channel_gains(channel_ids=[ch])
                                if 'gain' in recording.get_channel_property_names(channel_id=ch) else 1
                                for ch in curr_ids])
            if len(np.unique(gains)) == 1:  # if all gains are equal
                scalar_conversion = np.unique(gains)[0] * 1e-6
                channel_conversion = None
            else:
                scalar_conversion = 1.
                channel_conversion = gains * 1e-6

            def data_generator(recording, channels_ids):
                #  generates data chunks for iterator
                for id in channels_ids:
                    data = recording.get_traces(channel_ids=[id]).flatten()
                    yield data

            data = data_generator(recording=recording, channels_ids=curr_ids)
            ephys_data = DataChunkIterator(data=data, iter_axis=1)
            acquisition_name = es['name']

            # To get traces in Volts = data*channel_conversion*conversion
            ephys_ts = ElectricalSeries(
                name=acquisition_name,
                data=ephys_data,
                electrodes=electrode_table_region,
                starting_time=recording.frame_to_time(0),
                rate=rate,
                conversion=scalar_conversion,
                channel_conversion=channel_conversion,
                comments='Generated from SpikeInterface::NwbRecordingExtractor',
                description='acquisition_description'
            )
            nwbfile.add_acquisition(ephys_ts)

        return nwbfile

    @staticmethod
    def add_epochs(recording, nwbfile):
        """
        Auxiliary static method for nwbextractor.
        Adds epochs from recording object to nwbfile object.
        """
        # add/update epochs
        for (name, ep) in recording._epochs.items():
            if nwbfile.epochs is None:
                nwbfile.add_epoch(
                    start_time=recording.frame_to_time(ep['start_frame']),
                    stop_time=recording.frame_to_time(ep['end_frame']),
                    tags=name
                )
            else:
                if [name] in nwbfile.epochs['tags'][:]:
                    ind = nwbfile.epochs['tags'][:].index([name])
                    nwbfile.epochs['start_time'].data[ind] = recording.frame_to_time(ep['start_frame'])
                    nwbfile.epochs['stop_time'].data[ind] = recording.frame_to_time(ep['end_frame'])
                else:
                    nwbfile.add_epoch(
                        start_time=recording.frame_to_time(ep['start_frame']),
                        stop_time=recording.frame_to_time(ep['end_frame']),
                        tags=name
                    )

        return nwbfile

    @staticmethod
    def add_all_to_nwbfile(recording: se.RecordingExtractor, nwbfile,
                           metadata: dict = None):

        assert isinstance(nwbfile, NWBFile), "'nwbfile' should be of type pynwb.NWBFile"

        # Add devices
        nwbfile = se.NwbRecordingExtractor.add_devices(
            recording=recording,
            nwbfile=nwbfile,
            metadata=metadata
        )

        # Add electrode groups
        nwbfile = se.NwbRecordingExtractor.add_electrode_groups(
            recording=recording,
            nwbfile=nwbfile,
            metadata=metadata
        )

        # Add electrodes
        nwbfile = se.NwbRecordingExtractor.add_electrodes(
            recording=recording,
            nwbfile=nwbfile,
            metadata=metadata
        )

        # Add electrical series
        nwbfile = se.NwbRecordingExtractor.add_electrical_series(
            recording=recording,
            nwbfile=nwbfile,
            metadata=metadata
        )

        # Add epochs
        nwbfile = se.NwbRecordingExtractor.add_epochs(
            recording=recording,
            nwbfile=nwbfile
        )

    @staticmethod
    def write_recording(recording: se.RecordingExtractor, save_path: PathType = None,
                        nwbfile=None, metadata: dict = None):
        '''
        Parameters
        ----------
        recording: RecordingExtractor
        save_path: PathType
            Required if an nwbfile is not passed. Must be the path to the nwbfile
            being appended, otherwise one is created and written.
        nwbfile: NWBFile
            Required if a save_path is not specified. If passed, this function
            will fill the relevant fields within the nwbfile. E.g., calling
            
            spikeextractors.NwbRecordingExtractor.write_recording(
                my_recording_extractor, my_nwbfile
            )
            
            will result in the appropriate changes to the my_nwbfile object.
        metadata: dict
            metadata info for constructing the nwb file (optional).
        '''
        assert HAVE_NWB, NwbRecordingExtractor.installation_mesg

<<<<<<< HEAD
        #if distutils.version.LooseVersion(pynwb.__version__) >= '1.3.0':
        #    print("'write_recording' not supported for version >= 1.3.0. Use version 1.2")
        #    return
=======
        if nwbfile is not None:
            assert isinstance(nwbfile, NWBFile), "'nwbfile' should be of type pynwb.NWBFile"
>>>>>>> 76fb5ff8

        assert distutils.version.LooseVersion(pynwb.__version__) >= '1.3.3', \
            "'write_recording' not supported for version < 1.3.3. Run pip install --upgrade pynwb"

        assert save_path is None or nwbfile is None, \
            'Either pass a save_path location, or nwbfile object, but not both!'

        # Update any previous metadata with user passed dictionary
        if metadata is None:
            metadata = dict()
        if hasattr(recording, 'nwb_metadata'):
            metadata = update_dict(recording.nwb_metadata, metadata)

        if nwbfile is None:
            if os.path.exists(save_path):
                read_mode = 'r+'
            else:
                read_mode = 'w'

            with NWBHDF5IO(save_path, mode=read_mode) as io:
                if read_mode == 'r+':
                    nwbfile = io.read()
                else:
                    # Default arguments will be over-written if contained in metadata
                    nwbfile_kwargs = dict(session_description='no description',
                                identifier=str(uuid.uuid4()),
                                session_start_time=datetime.now())
                    if 'NWBFile' in metadata:
                        nwbfile_kwargs.update(metadata['NWBFile'])
                    nwbfile = NWBFile(**nwbfile_kwargs)

                    se.NwbRecordingExtractor.add_all_to_nwbfile(
                        recording=recording,
                        nwbfile=nwbfile,
                        metadata=metadata
                    )

                # Write to file
                io.write(nwbfile)
        else:
            se.NwbRecordingExtractor.add_all_to_nwbfile(
                recording=recording,
                nwbfile=nwbfile,
                metadata=metadata
            )


class NwbSortingExtractor(se.SortingExtractor):
    extractor_name = 'NwbSortingExtractor'
    installed = HAVE_NWB  # check at class level if installed or not
    is_writable = True
    mode = 'file'
    installation_mesg = "To use the Nwb extractors, install pynwb: \n\n pip install pynwb\n\n"

    def __init__(self, file_path, electrical_series=None, sampling_frequency=None):
        """

        Parameters
        ----------
        path: path to NWB file
        electrical_series: pynwb.ecephys.ElectricalSeries object
        """
        assert HAVE_NWB, self.installation_mesg
        se.SortingExtractor.__init__(self)
        self._path = file_path
        with NWBHDF5IO(self._path, 'r') as io:
            nwbfile = io.read()
            if sampling_frequency is None:
                # defines the electrical series from where the sorting came from
                # important to know the sampling_frequency
                if electrical_series is None:
                    if len(nwbfile.acquisition) > 1:
                        raise Exception('More than one acquisition found. You must specify electrical_series.')
                    if len(nwbfile.acquisition) == 0:
                        raise Exception('No acquisitions found in the .nwb file.')
                    es = list(nwbfile.acquisition.values())[0]
                else:
                    es = electrical_series
                # get rate
                if es.rate is not None:
                    self._sampling_frequency = es.rate
                else:
                    self._sampling_frequency = 1 / (es.timestamps[1] - es.timestamps[0])
            else:
                self._sampling_frequency = sampling_frequency

            # get all units ids
            units_ids = nwbfile.units.id[:]

            # store units properties and spike features to dictionaries
            all_pr_ft = list(nwbfile.units.colnames)
            all_names = [i.name for i in nwbfile.units.columns]
            for item in all_pr_ft:
                if item == 'spike_times':
                    continue
                # test if item is a unit_property or a spike_feature
                if item + '_index' in all_names:  # if it has index, it is a spike_feature
                    for id in units_ids:
                        ind = list(units_ids).index(id)
                        self.set_unit_spike_features(id, item, nwbfile.units[item][ind])
                else:  # if it is unit_property
                    for id in units_ids:
                        ind = list(units_ids).index(id)
                        if isinstance(nwbfile.units[item][ind], pd.DataFrame):
                            prop_value = nwbfile.units[item][ind].index[0]
                        else:
                            prop_value = nwbfile.units[item][ind]

                        if isinstance(prop_value, (list, np.ndarray)):
                            self.set_unit_property(id, item, prop_value)
                        else:
                            if prop_value == prop_value:  # not nan
                                self.set_unit_property(id, item, prop_value)

            # Fill epochs dictionary
            self._epochs = {}
            if nwbfile.epochs is not None:
                df_epochs = nwbfile.epochs.to_dataframe()
                self._epochs = {row['tags'][0]: {
                    'start_frame': self.time_to_frame(row['start_time']),
                    'end_frame': self.time_to_frame(row['stop_time'])}
                    for _, row in df_epochs.iterrows()}
        self._kwargs = {'file_path': str(Path(file_path).absolute()), 'electrical_series': electrical_series,
                        'sampling_frequency': sampling_frequency}

    def get_unit_ids(self):
        '''This function returns a list of ids (ints) for each unit in the sorted result.

        Returns
        ----------
        unit_ids: array_like
            A list of the unit ids in the sorted result (ints).
        '''
        check_nwb_install()
        with NWBHDF5IO(self._path, 'r') as io:
            nwbfile = io.read()
            unit_ids = [int(i) for i in nwbfile.units.id[:]]
        return unit_ids

    @check_valid_unit_id
    def get_unit_spike_train(self, unit_id, start_frame=None, end_frame=None):
        start_frame, end_frame = self._cast_start_end_frame(start_frame, end_frame)
        if start_frame is None:
            start_frame = 0
        if end_frame is None:
            end_frame = np.Inf
        check_nwb_install()
        with NWBHDF5IO(self._path, 'r') as io:
            nwbfile = io.read()
            # chosen unit and interval
            times = nwbfile.units['spike_times'][list(nwbfile.units.id[:]).index(unit_id)][:]
            # spike times are measured in samples
            frames = self.time_to_frame(times)
        return frames[(frames > start_frame) & (frames < end_frame)]

    def time_to_frame(self, time):
        return np.round(time * self.get_sampling_frequency()).astype('int')

    def frame_to_time(self, frame):
        return frame / self.get_sampling_frequency()

    @staticmethod
    def write_units(sorting: se.SortingExtractor, nwbfile,
                    property_descriptions: dict):
        '''
        Helper function for write_sorting.
        '''
        unit_ids = sorting.get_unit_ids()
        fs = sorting.get_sampling_frequency()

        all_properties = set()
        all_features = set()
        for unit_id in unit_ids:
            all_properties.update(sorting.get_unit_property_names(unit_id))
            all_features.update(sorting.get_unit_spike_feature_names(unit_id))

        if property_descriptions is not None:
            for pr in all_properties:
                if pr not in property_descriptions:
                    print(f"Warning: description for property {pr} not found in property_descriptions. "
                          f"Setting description to 'no description'")
        else:
            property_descriptions = {}

        # If no Units present in nwb file
        if nwbfile.units is None:
            for pr in all_properties:
                # Special case of setting max_electrodes requires a table to be
                # passed to become a dynamic table region
                if pr in ['max_channel', 'max_electrode']:
                    if nwbfile.electrodes is None:
                        print('Warning: Attempted to make a custom column for max_channel ' +
                              'or max_electrode, but there are no electrodes to reference! ' +
                              'Column will not be added.')
                    else:
                        nwbfile.add_unit_column(pr, property_descriptions.get(pr, 'no description'),
                                                table=nwbfile.electrodes)
                else:
                    nwbfile.add_unit_column(pr, property_descriptions.get(pr, 'no description'))

            for unit_id in unit_ids:
                unit_kwargs = {}
                # spike trains withinin the SortingExtractor object are not scaled by sampling frequency
                spkt = sorting.get_unit_spike_train(unit_id=unit_id) / fs
                for pr in all_properties:
                    if pr in sorting.get_unit_property_names(unit_id):
                        unit_kwargs.update({pr: sorting.get_unit_property(unit_id, pr)})
                    else:  # Case of missing data for this unit and this property
                        unit_kwargs.update({pr: np.nan})
                nwbfile.add_unit(id=unit_id, spike_times=spkt, **unit_kwargs)

            # TODO
            # # Stores average and std of spike traces
            # This will soon be updated to the current NWB standard
            # if 'waveforms' in sorting.get_unit_spike_feature_names(unit_id=id):
            #     wf = sorting.get_unit_spike_features(unit_id=id,
            #                                          feature_name='waveforms')
            #     relevant_ch = most_relevant_ch(wf)
            #     # Spike traces on the most relevant channel
            #     traces = wf[:, relevant_ch, :]
            #     traces_avg = np.mean(traces, axis=0)
            #     traces_std = np.std(traces, axis=0)
            #     nwbfile.add_unit(
            #         id=id,
            #         spike_times=spkt,
            #         waveform_mean=traces_avg,
            #         waveform_sd=traces_std
            #     )

            nspikes = {k: get_nspikes(nwbfile.units, int(k)) for k in unit_ids}
            for ft in all_features:
                values = []
                skip_feature = False
                if not ft.endswith('_idxs'):
                    for unit_id in sorting.get_unit_ids():
                        feat_vals = sorting.get_unit_spike_features(unit_id, ft)

                        if len(feat_vals) < nspikes[unit_id]:
                            # TODO address this case. This is very common when computing a subset of waveforms to compute templates, for example
                            skip_feature = True
                            break
                            # this means features are available for a subset of spikes
                            # all_feat_vals = np.array([np.nan] * nspikes[unit_id])
                            # feature_idxs = sorting.get_unit_spike_features(unit_id, feat_name + '_idxs')
                            # all_feat_vals[feature_idxs] = feat_vals
                        else:
                            all_feat_vals = feat_vals
                        values.append(all_feat_vals)

                    if skip_feature:
                        print(f"Feature '{ft}' is not defined for all spikes. Skipping.")
                        continue

                    flatten_vals = [item for sublist in values for item in sublist]
                    nspks_list = [sp for sp in nspikes.values()]
                    spikes_index = np.cumsum(nspks_list).tolist()

                    set_dynamic_table_property(
                        dynamic_table=nwbfile.units,
                        row_ids=unit_ids,
                        property_name=ft,
                        values=flatten_vals,
                        index=spikes_index,
                    )

        else:  # there are already units in the nwbfile
            print('Warning: The nwbfile already contains units. ' +
                  'These units will not be over-written.')

    @staticmethod
    def write_sorting(sorting: se.SortingExtractor, save_path: PathType = None,
                      nwbfile=None, property_descriptions: dict = None,
                      **nbwbfile_kwargs):
        '''
        Parameters
        ----------
        sorting: SortingExtractor
        save_path: PathType
            Required if an nwbfile is not passed. Must be the path to the nwbfile
            being appended, otherwise one is created and written.
        nwbfile: NWBFile
            Required if a save_path is not specified. If passed, this function
            will fill the relevant fields within the nwbfile. E.g., calling
            
            spikeextractors.NwbRecordingExtractor.write_recording(
                my_recording_extractor, my_nwbfile
            )
            
            will result in the appropriate changes to the my_nwbfile object.
        property_descriptions: dict
            For each key in this dictionary which matches the name of a unit
            property in sorting, adds the value as a description to that 
            custom unit column.
        nbwbfile_kwargs: dict
            Information for constructing the nwb file (optional).
            Only used if no nwbfile exists at the save_path, and no nwbfile 
            was directly passed.
        '''
        assert HAVE_NWB, NwbSortingExtractor.installation_mesg
        assert save_path is None or nwbfile is None, \
            'Either pass a save_path location, or nwbfile object, but not both!'

        if nwbfile is None:
            if os.path.exists(save_path):
                read_mode = 'r+'
            else:
                read_mode = 'w'

            with NWBHDF5IO(save_path, mode=read_mode) as io:
                if read_mode == 'r+':
                    nwbfile = io.read()
                else:
                    kwargs = {'session_description': 'No description',
                              'identifier': str(uuid.uuid4()),
                              'session_start_time': datetime.now()}
                    kwargs.update(**nbwbfile_kwargs)
                    nwbfile = NWBFile(**kwargs)

                se.NwbSortingExtractor.write_units(sorting, nwbfile,
                                                   property_descriptions)

                io.write(nwbfile)
        else:
            assert isinstance(nwbfile, NWBFile), "'nwbfile' should be of type pynwb.NWBFile"
            se.NwbSortingExtractor.write_units(sorting, nwbfile,
                                               property_descriptions)<|MERGE_RESOLUTION|>--- conflicted
+++ resolved
@@ -246,18 +246,16 @@
         with NWBHDF5IO(self._path, 'r') as io:
             nwbfile = io.read()
             es = nwbfile.acquisition[self._electrical_series_name]
-<<<<<<< HEAD
-            table_ids = [es.electrodes[:].index.tolist().index(chan) for chan in channel_ids]
-=======
             es_channel_ids = np.array(es.electrodes.table.id[:])[es.electrodes.data[:]].tolist()
-            table_ids = [es_channel_ids.index(id) for id in channel_ids]
->>>>>>> 76fb5ff8
+            channel_inds = [es_channel_ids.index(id) for id in channel_ids]
             if np.array(channel_ids).size > 1 and np.any(np.diff(channel_ids) < 0):
-                sorted_idx = np.argsort(table_ids)
-                recordings = es.data[start_frame:end_frame, np.sort(table_ids)].T
+                # get around h5py constraint that it does not allow datasets
+                # to be indexed out of order
+                sorted_idx = np.argsort(channel_inds)
+                recordings = es.data[start_frame:end_frame, np.sort(channel_inds)].T
                 traces = recordings[sorted_idx, :]
             else:
-                traces = es.data[start_frame:end_frame, table_ids].T
+                traces = es.data[start_frame:end_frame, channel_inds].T
             # This DatasetView and lazy operations will only work within context
             # We're keeping the non-lazy version for now
             # es_view = DatasetView(es.data)  # es is an instantiated h5py dataset
@@ -417,7 +415,7 @@
         if 'Ecephys' not in metadata:
             metadata['Ecephys'] = {}
 
-        if 'Ecephys' not in metadata or 'ElectricalSeries' not in metadata['Ecephys']:
+        if 'ElectricalSeries' not in metadata['Ecephys']:
             metadata['Ecephys']['ElectricalSeries'] = [{'name': 'ElectricalSeries',
                                                         'description': 'electrical_series_description'}]
         # Tests if ElectricalSeries already exists in acquisition
@@ -555,25 +553,19 @@
         nwbfile: NWBFile
             Required if a save_path is not specified. If passed, this function
             will fill the relevant fields within the nwbfile. E.g., calling
-            
+
             spikeextractors.NwbRecordingExtractor.write_recording(
                 my_recording_extractor, my_nwbfile
             )
-            
+
             will result in the appropriate changes to the my_nwbfile object.
         metadata: dict
             metadata info for constructing the nwb file (optional).
         '''
         assert HAVE_NWB, NwbRecordingExtractor.installation_mesg
 
-<<<<<<< HEAD
-        #if distutils.version.LooseVersion(pynwb.__version__) >= '1.3.0':
-        #    print("'write_recording' not supported for version >= 1.3.0. Use version 1.2")
-        #    return
-=======
         if nwbfile is not None:
             assert isinstance(nwbfile, NWBFile), "'nwbfile' should be of type pynwb.NWBFile"
->>>>>>> 76fb5ff8
 
         assert distutils.version.LooseVersion(pynwb.__version__) >= '1.3.3', \
             "'write_recording' not supported for version < 1.3.3. Run pip install --upgrade pynwb"
@@ -857,19 +849,19 @@
         nwbfile: NWBFile
             Required if a save_path is not specified. If passed, this function
             will fill the relevant fields within the nwbfile. E.g., calling
-            
+
             spikeextractors.NwbRecordingExtractor.write_recording(
                 my_recording_extractor, my_nwbfile
             )
-            
+
             will result in the appropriate changes to the my_nwbfile object.
         property_descriptions: dict
             For each key in this dictionary which matches the name of a unit
-            property in sorting, adds the value as a description to that 
+            property in sorting, adds the value as a description to that
             custom unit column.
         nbwbfile_kwargs: dict
             Information for constructing the nwb file (optional).
-            Only used if no nwbfile exists at the save_path, and no nwbfile 
+            Only used if no nwbfile exists at the save_path, and no nwbfile
             was directly passed.
         '''
         assert HAVE_NWB, NwbSortingExtractor.installation_mesg
