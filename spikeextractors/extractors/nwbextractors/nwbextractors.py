import os
import uuid
from datetime import datetime
from collections import abc
from pathlib import Path
import numpy as np
import distutils.version
from typing import Union, List, Optional
import warnings

import spikeextractors as se
from spikeextractors.extraction_tools import check_get_traces_args, check_get_unit_spike_train

try:
    import pynwb
    import pandas as pd
    from pynwb import NWBHDF5IO
    from pynwb import NWBFile
    from pynwb.ecephys import ElectricalSeries, LFP
    from pynwb.ecephys import ElectrodeGroup
    from hdmf.data_utils import DataChunkIterator
    from hdmf.backends.hdf5.h5_utils import H5DataIO

    HAVE_NWB = True
except ModuleNotFoundError:
    HAVE_NWB = False

PathType = Union[str, Path, None]
ArrayType = Union[list, np.ndarray]


def check_nwb_install():
    assert HAVE_NWB, "To use the Nwb extractors, install pynwb: \n\n pip install pynwb\n\n"


def set_dynamic_table_property(dynamic_table, row_ids, property_name, values, index=False,
                               default_value=np.nan, table=False, description='no description'):
    check_nwb_install()
    if not isinstance(row_ids, list) or not all(isinstance(x, int) for x in row_ids):
        raise TypeError("'ids' must be a list of integers")
    ids = list(dynamic_table.id[:])
    if any([i not in ids for i in row_ids]):
        raise ValueError("'ids' contains values outside the range of existing ids")
    if not isinstance(property_name, str):
        raise TypeError("'property_name' must be a string")
    if len(row_ids) != len(values) and index is False:
        raise ValueError("'ids' and 'values' should be lists of same size")

    if index is False:
        if property_name in dynamic_table:
            for (row_id, value) in zip(row_ids, values):
                dynamic_table[property_name].data[ids.index(row_id)] = value
        else:
            col_data = [default_value] * len(ids)  # init with default val
            for (row_id, value) in zip(row_ids, values):
                col_data[ids.index(row_id)] = value
            dynamic_table.add_column(
                name=property_name,
                description=description,
                data=col_data,
                index=index,
                table=table
            )
    else:
        if property_name in dynamic_table:
            # TODO
            raise NotImplementedError
        else:
            dynamic_table.add_column(
                name=property_name,
                description=description,
                data=values,
                index=index,
                table=table
            )


def get_dynamic_table_property(dynamic_table, *, row_ids=None, property_name):
    all_row_ids = list(dynamic_table.id[:])
    if row_ids is None:
        row_ids = all_row_ids
    return [dynamic_table[property_name][all_row_ids.index(x)] for x in row_ids]


def get_nspikes(units_table, unit_id):
    """Return the number of spikes for chosen unit."""
    check_nwb_install()
    ids = np.array(units_table.id[:])
    indexes = np.where(ids == unit_id)[0]
    if not len(indexes):
        raise ValueError(f"{unit_id} is an invalid unit_id. Valid ids: {ids}.")
    index = indexes[0]
    if index == 0:
        return units_table['spike_times_index'].data[index]
    else:
        return units_table['spike_times_index'].data[index] - units_table['spike_times_index'].data[index - 1]


def most_relevant_ch(traces):
    """
    Calculates the most relevant channel for an Unit.
    Estimates the channel where the max-min difference of the average traces is greatest.
    traces : ndarray
        ndarray of shape (nSpikes, nChannels, nSamples)
    """
    n_channels = traces.shape[1]
    avg = np.mean(traces, axis=0)

    max_min = np.zeros(n_channels)
    for ch in range(n_channels):
        max_min[ch] = avg[ch, :].max() - avg[ch, :].min()

    relevant_ch = np.argmax(max_min)
    return relevant_ch


def update_dict(d, u):
    for k, v in u.items():
        if isinstance(v, abc.Mapping):
            d[k] = update_dict(d.get(k, {}), v)
        else:
            d[k] = v
    return d


def list_get(l, idx, default):
    try:
        return l[idx]
    except IndexError:
        return default


def check_module(nwbfile, name: str, description: str = None):
    """
    Check if processing module exists. If not, create it. Then return module.

    Parameters
    ----------
    nwbfile: pynwb.NWBFile
    name: str
    description: str | None (optional)

    Returns
    -------
    pynwb.module
    """
    assert isinstance(nwbfile, pynwb.NWBFile), "'nwbfile' should be of type pynwb.NWBFile"
    if name in nwbfile.modules:
        return nwbfile.modules[name]
    else:
        if description is None:
            description = name
        return nwbfile.create_processing_module(name, description)


class NwbRecordingExtractor(se.RecordingExtractor):
    extractor_name = 'NwbRecording'
    has_default_locations = True
    installed = HAVE_NWB  # check at class level if installed or not
    is_writable = True
    mode = 'file'
    installation_mesg = "To use the Nwb extractors, install pynwb: \n\n pip install pynwb\n\n"

    def __init__(self, file_path, electrical_series_name='ElectricalSeries'):
        """
        Parameters
        ----------
        file_path: path to NWB file
        electrical_series_name: str, optional
        """
        assert HAVE_NWB, self.installation_mesg
        se.RecordingExtractor.__init__(self)
        self._path = str(file_path)
        with NWBHDF5IO(self._path, 'r') as io:
            nwbfile = io.read()
            if electrical_series_name is not None:
                self._electrical_series_name = electrical_series_name
            else:
                a_names = list(nwbfile.acquisition)
                if len(a_names) > 1:
                    raise ValueError('More than one acquisition found. You must specify electrical_series.')
                if len(a_names) == 0:
                    raise ValueError('No acquisitions found in the .nwb file.')
                self._electrical_series_name = a_names[0]
            es = nwbfile.acquisition[self._electrical_series_name]
            if hasattr(es, 'timestamps') and es.timestamps:
                self.sampling_frequency = 1. / np.median(np.diff(es.timestamps))
                self.recording_start_time = es.timestamps[0]
            else:
                self.sampling_frequency = es.rate
                if hasattr(es, 'starting_time'):
                    self.recording_start_time = es.starting_time
                else:
                    self.recording_start_time = 0.

            self.num_frames = int(es.data.shape[0])
            num_channels = len(es.electrodes.table.id[:])

            # Channels gains - for RecordingExtractor, these are values to cast traces to uV
            if es.channel_conversion is not None:
                gains = es.conversion * es.channel_conversion[:] * 1e6
            else:
                gains = es.conversion * np.ones(num_channels) * 1e6

            # Extractors channel groups must be integers, but Nwb electrodes group_name can be strings
            if 'group_name' in nwbfile.electrodes.colnames:
                unique_grp_names = list(np.unique(nwbfile.electrodes['group_name'][:]))

            # Fill channel properties dictionary from electrodes table
            self.channel_ids = es.electrodes.table.id[es.electrodes.data]
            for es_ind, (channel_id, electrode_table_index) in enumerate(zip(self.channel_ids, es.electrodes.data)):
                self.set_channel_property(channel_id, 'gain', gains[es_ind])
                this_loc = []
                if 'rel_x' in nwbfile.electrodes:
                    this_loc.append(nwbfile.electrodes['rel_x'][electrode_table_index])
                    if 'rel_y' in nwbfile.electrodes:
                        this_loc.append(nwbfile.electrodes['rel_y'][electrode_table_index])
                    else:
                        this_loc.append(0)
                    self.set_channel_locations(this_loc, channel_id)

                for col in nwbfile.electrodes.colnames:
                    if isinstance(nwbfile.electrodes[col][electrode_table_index], ElectrodeGroup):
                        continue
                    elif col == 'group_name':
                        self.set_channel_groups(
                            int(unique_grp_names.index(nwbfile.electrodes[col][electrode_table_index])), channel_id)
                    elif col == 'location':
                        self.set_channel_property(channel_id, 'brain_area',
                                                  nwbfile.electrodes[col][electrode_table_index])
                    elif col in ['x', 'y', 'z', 'rel_x', 'rel_y']:
                        continue
                    else:
                        self.set_channel_property(channel_id, col, nwbfile.electrodes[col][electrode_table_index])

            # Fill epochs dictionary
            self._epochs = {}
            if nwbfile.epochs is not None:
                df_epochs = nwbfile.epochs.to_dataframe()

                if 'tags' in df_epochs:
                    tags_or_label = 'tags'  # older nwb schema version
                else:
                    tags_or_label = 'label'

                self._epochs = {
                    row[tags_or_label][0]: {
                        'start_frame': self.time_to_frame(row['start_time']),
                        'end_frame': self.time_to_frame(row['stop_time'])
                    }
                    for _, row in df_epochs.iterrows()
                }

            self._kwargs = {'file_path': str(Path(file_path).absolute()),
                            'electrical_series_name': electrical_series_name}
            self.make_nwb_metadata(nwbfile=nwbfile, es=es)

    def make_nwb_metadata(self, nwbfile, es):
        # Metadata dictionary - useful for constructing a nwb file
        self.nwb_metadata = dict()
        self.nwb_metadata['NWBFile'] = {
            'session_description': nwbfile.session_description,
            'identifier': nwbfile.identifier,
            'session_start_time': nwbfile.session_start_time,
            'institution': nwbfile.institution,
            'lab': nwbfile.lab
        }
        self.nwb_metadata['Ecephys'] = dict()
        # Update metadata with Device info
        self.nwb_metadata['Ecephys']['Device'] = []
        for dev in nwbfile.devices:
            self.nwb_metadata['Ecephys']['Device'].append({'name': dev})
        # Update metadata with ElectrodeGroup info
        self.nwb_metadata['Ecephys']['ElectrodeGroup'] = []
        for k, v in nwbfile.electrode_groups.items():
            self.nwb_metadata['Ecephys']['ElectrodeGroup'].append({
                'name': v.name,
                'description': v.description,
                'location': v.location,
                'device': v.device.name
            })
        # Update metadata with ElectricalSeries info
        self.nwb_metadata['Ecephys']['ElectricalSeries'] = []
        self.nwb_metadata['Ecephys']['ElectricalSeries'].append({
            'name': es.name,
            'description': es.description
        })

    @check_get_traces_args
    def get_traces(self, channel_ids=None, start_frame=None, end_frame=None, return_scaled=True):
        with NWBHDF5IO(self._path, 'r') as io:
            nwbfile = io.read()
            es = nwbfile.acquisition[self._electrical_series_name]
            es_channel_ids = np.array(es.electrodes.table.id[:])[es.electrodes.data[:]].tolist()
            channel_inds = [es_channel_ids.index(id) for id in channel_ids]
            if np.array(channel_ids).size > 1 and np.any(np.diff(channel_ids) < 0):
                # get around h5py constraint that it does not allow datasets
                # to be indexed out of order
                sorted_channel_ids = np.sort(channel_ids)
                sorted_idx = np.array([list(sorted_channel_ids).index(ch) for ch in channel_ids])
                recordings = es.data[start_frame:end_frame, sorted_channel_ids].T
                traces = recordings[sorted_idx, :]
            else:
                traces = es.data[start_frame:end_frame, channel_inds].T

            # TODO: how to handle this?
            # if return_scaled and "gain" in self.get_shared_channel_property_names():
            #     gains = np.array(self.get_channel_gains())[:, None]
            #     traces = traces.astype("float") * gains


            # This DatasetView and lazy operations will only work within context
            # We're keeping the non-lazy version for now
            # es_view = DatasetView(es.data)  # es is an instantiated h5py dataset
            # traces = es_view.lazy_slice[start_frame:end_frame, channel_ids].lazy_transpose()
        return traces

    def get_sampling_frequency(self):
        return self.sampling_frequency

    def get_num_frames(self):
        return self.num_frames

    def get_channel_ids(self):
        return self.channel_ids.tolist()

    @staticmethod
    def add_devices(recording: se.RecordingExtractor, nwbfile=None, metadata: dict = None):
        """
        Auxiliary static method for nwbextractor.

        Adds device information to nwbfile object.
        Will always ensure nwbfile has at least one device, but multiple
        devices within the metadata list will also be created.

        Parameters
        ----------
        recording: RecordingExtractor
        nwbfile: NWBFile
            nwb file to which the recording information is to be added
        metadata: dict
            metadata info for constructing the nwb file (optional).
            Should be of the format
                metadata['Ecephys']['Device'] = [{'name': my_name,
                                                  'description': my_description}, ...]

        Missing keys in an element of metadata['Ecephys']['Device'] will be auto-populated with defaults.
        """
        if nwbfile is not None:
            assert isinstance(nwbfile, NWBFile), "'nwbfile' should be of type pynwb.NWBFile"
        defaults = dict(
            name="Device",
            description="Ecephys probe."
        )
        if metadata is None or 'Device' not in metadata['Ecephys']:
            metadata = dict(
                Ecephys=dict(
                    Device=[defaults]
                )
            )
        assert all([isinstance(x, dict) for x in metadata['Ecephys']['Device']]), \
            "Expected metadata['Ecephys']['Device'] to be a list of dictionaries!"

        for dev in metadata['Ecephys']['Device']:
            if dev.get('name', defaults['name']) not in nwbfile.devices:
                nwbfile.create_device(**dict(defaults, **dev))

    @staticmethod
    def add_electrode_groups(recording: se.RecordingExtractor, nwbfile=None, metadata: dict = None):
        """
        Auxiliary static method for nwbextractor.

        Adds electrode group information to nwbfile object.
        Will always ensure nwbfile has at least one electrode group.
        Will auto-generate a linked device if the specified name does not exist in the nwbfile.

        Parameters
        ----------
        recording: RecordingExtractor
        nwbfile: NWBFile
            nwb file to which the recording information is to be added
        metadata: dict
            metadata info for constructing the nwb file (optional).
            Should be of the format
                metadata['Ecephys']['ElectrodeGroup'] = [{'name': my_name,
                                                          'description': my_description,
                                                          'location': electrode_location,
                                                          'device_name': my_device_name}, ...]

        Missing keys in an element of metadata['Ecephys']['ElectrodeGroup'] will be auto-populated with defaults.

        Group names set by RecordingExtractor channel properties will also be included with passed metadata,
        but will only use default description and location.
        """
        if nwbfile is not None:
            assert isinstance(nwbfile, NWBFile), "'nwbfile' should be of type pynwb.NWBFile"
        if len(nwbfile.devices) == 0:
            se.NwbRecordingExtractor.add_devices(recording, nwbfile)
        defaults = dict(
            name="Electrode Group",
            description="no description",
            location="unknown",
            device_name="Device"
        )
        if metadata is None or 'ElectrodeGroup' not in metadata['Ecephys']:
            metadata = dict(
                Ecephys=dict(
                    ElectrodeGroup=[defaults]
                )
            )
        assert all([isinstance(x, dict) for x in metadata['Ecephys']['ElectrodeGroup']]), \
            "Expected metadata['Ecephys']['ElectrodeGroup'] to be a list of dictionaries!"

        for grp in metadata['Ecephys']['ElectrodeGroup']:
            device_name = grp.get('device_name', defaults['device_name'])
            if grp.get('name', defaults['name']) not in nwbfile.electrode_groups:
                if device_name not in nwbfile.devices:
                    new_device = dict(
                        Ecephys=dict(
                            Device=dict(
                                name=device_name
                            )
                        )
                    )
                    se.NwbRecordingExtractor.add_devices(recording, nwbfile, metadata=new_device)
                    warnings.warn(f"Device \'{device_name}\' not detected in "
                                  "attempted link to electrode group! Automatically generating.")
                electrode_group_kwargs = dict(defaults, **grp)
                electrode_group_kwargs.pop('device_name')
                electrode_group_kwargs.update(device=nwbfile.devices[device_name])
                nwbfile.create_electrode_group(**electrode_group_kwargs)

        if not nwbfile.electrode_groups:
            device_name = list(nwbfile.devices.keys())[0]
            device = nwbfile.devices[device_name]
            if len(nwbfile.devices) > 1:
                warnings.warn("More than one device found when adding electrode group "
                              f"via channel properties: using device \'{device_name}\'. To use a "
                              "different device, indicate it the metadata argument.")

            electrode_group_kwargs = dict(defaults)
            electrode_group_kwargs.pop('device_name')
            electrode_group_kwargs.update(device=device)
            for grp_name in np.unique(recording.get_channel_groups()).tolist():
                electrode_group_kwargs.update(name=str(grp_name))
                nwbfile.create_electrode_group(**electrode_group_kwargs)

    @staticmethod
    def add_electrodes(recording: se.RecordingExtractor, nwbfile=None, metadata: dict = None):
        """
        Auxiliary static method for nwbextractor.

        Adds channels from recording object as electrodes to nwbfile object.

        Parameters
        ----------
        recording: RecordingExtractor
        nwbfile: NWBFile
            nwb file to which the recording information is to be added
        metadata: dict
            metadata info for constructing the nwb file (optional).
            Should be of the format
                metadata['Ecephys']['Electrodes'] = [{'name': my_name,
                                                      'description': my_description,
                                                      'data': [my_electrode_data]}, ...]
            where each dictionary corresponds to a column in the Electrodes table and [my_electrode_data] is a list in 
            one-to-one correspondence with the nwbfile electrode ids and RecordingExtractor channel ids.

        Missing keys in an element of metadata['Ecephys']['ElectrodeGroup'] will be auto-populated with defaults
        whenever possible.

        If 'my_name' is set to one of the required fields for nwbfile
        electrodes (id, x, y, z, imp, loccation, filtering, group_name),
        then the metadata will override their default values.

        Setting 'my_name' to metadata field 'group' is not supported as the linking to
        nwbfile.electrode_groups is handled automatically; please specify the string 'group_name' in this case.

        If no group information is passed via metadata, automatic linking to existing electrode groups,
        possibly including the default, will occur.
        """
        if nwbfile is not None:
            assert isinstance(nwbfile, NWBFile), "'nwbfile' should be of type pynwb.NWBFile"
        if nwbfile.electrode_groups is None:
            print("\n\n\nhere 1\n\n\n")
            se.NwbRecordingExtractor.add_electrode_groups(recording, nwbfile, metadata)
        # For older versions of pynwb, we need to manually add these columns
        if distutils.version.LooseVersion(pynwb.__version__) < '1.3.0':
            if nwbfile.electrodes is None or 'rel_x' not in nwbfile.electrodes.colnames:
                nwbfile.add_electrode_column('rel_x', 'x position of electrode in electrode group')
            if nwbfile.electrodes is None or 'rel_y' not in nwbfile.electrodes.colnames:
                nwbfile.add_electrode_column('rel_y', 'y position of electrode in electrode group')

        defaults = dict(
            id=np.nan,
            x=np.nan,
            y=np.nan,
            z=np.nan,
            # There doesn't seem to be a canonical default for impedence, if missing.
            # The NwbRecordingExtractor follows the -1.0 convention, other scripts sometimes use np.nan
            imp=-1.0,
            location="unknown",
            filtering="none",
            group_name="Electrode Group"
        )
        if metadata is None or 'Electrodes' not in metadata['Ecephys']:
            metadata = dict(
                Ecephys=dict()
            )
        if 'Electrodes' not in metadata['Ecephys']:
            metadata['Ecephys']['Electrodes']=[]

        assert all([isinstance(x, dict) and set(x.keys()) == set(['name', 'description', 'data'])
                    and isinstance(x['data'], list) for x in metadata['Ecephys']['Electrodes']]), \
            "Expected metadata['Ecephys']['Electrodes'] to be a list of dictionaries!"
        assert all([x['name'] != 'group' for x in metadata['Ecephys']['Electrodes']]), \
            "Passing metadata field 'group' is depricated; pass group_name instead!"

        if nwbfile.electrodes is None:
            nwb_elec_ids = []
        else:
            nwb_elec_ids = nwbfile.electrodes.id.data[:]

        for metadata_column in metadata['Ecephys']['Electrodes']:
            if (nwbfile.electrodes is None or metadata_column['name'] not in nwbfile.electrodes.colnames) \
                    and metadata_column['name'] != 'group_name':
                nwbfile.add_electrode_column(
                    name=str(metadata_column['name']),
                    description=str(metadata_column['description'])
                )

        for j, channel_id in enumerate(recording.get_channel_ids()):
            if channel_id not in nwb_elec_ids:
                electrode_kwargs = dict(defaults)
                electrode_kwargs.update(id=channel_id)

                # recording.get_channel_locations defaults to np.nan if there are none
                location = recording.get_channel_locations(channel_ids=channel_id)[0]
                if all([not np.isnan(loc) for loc in location]):
                    # property 'location' of RX channels corresponds to rel_x and rel_ y of NWB electrodes
                    electrode_kwargs.update(
                        dict(
                            rel_x=float(location[0]),
                            rel_y=float(location[1])
                        )
                    )

                for metadata_column in metadata['Ecephys']['Electrodes']:
                    if metadata_column['name'] == 'group_name':
                        group_name = list_get(metadata_column['data'], j, defaults['group_name'])
                        if group_name not in nwbfile.electrode_groups:
                            warnings.warn(f"Electrode group for electrode {channel_id} was not "
                                          "found in the nwbfile! Automatically adding.")
                            missing_group_metadata = dict(
                                Ecephys=dict(
                                    ElectrodeGroup=dict(
                                        name=group_name,
                                        description="no description",
                                        location="unknown",
                                        device_name="Device"
                                    )
                                )
                            )
                            se.NwbRecordingExtractor.add_electrode_groups(recording, nwbfile, missing_group_metadata)
                        electrode_kwargs.update(
                            dict(
                                group=nwbfile.electrode_groups[group_name],
                                group_name=group_name
                            )
                        )
                    else:
                        if metadata_column['name'] in defaults:
                            electrode_kwargs.update({
                                metadata_column['name']: list_get(metadata_column['data'], j,
                                                                  defaults[metadata_column['name']])
                            })
                        else:
                            if j < len(metadata_column['data']):
                                electrode_kwargs.update({
                                    metadata_column['name']: metadata_column['data'][j]
                                })
                            else:
                                metadata_column_name = metadata_column['name']
                                warnings.warn(f"Custom column {metadata_column_name} "
                                              f"has incomplete data for channel id [{j}] and no "
                                              "set default! Electrode will not be added.")
                                continue

                if not any([x.get('name', '') == 'group_name' for x in metadata['Ecephys']['Electrodes']]):
                    group_id = recording.get_channel_groups(channel_ids=channel_id)[0]
                    if str(group_id) in nwbfile.electrode_groups:
                        electrode_kwargs.update(
                            dict(
                                group=nwbfile.electrode_groups[str(group_id)],
                                group_name=str(group_id)
                            )
                        )
                    else:
                        warnings.warn("No metadata was passed specifying the electrode group for "
                                      f"electrode {channel_id}, and the internal recording channel group was "
                                      f"assigned a value (str({group_id})) not present as electrode "
                                      "groups in the NWBFile! Electrode will not be added.")
                        continue

                nwbfile.add_electrode(**electrode_kwargs)
        assert nwbfile.electrodes is not None, \
            "Unable to form electrode table! Check device, electrode group, and electrode metadata."

        # property 'gain' should not be in the NWB electrodes_table
        # property 'brain_area' of RX channels corresponds to 'location' of NWB electrodes
        channel_prop_names = set(recording.get_shared_channel_property_names()) - set(nwbfile.electrodes.colnames) \
            - set(['gain', 'location'])
        for channel_prop_name in channel_prop_names:
            for channel_id in recording.get_channel_ids():
                val = recording.get_channel_property(channel_id, channel_prop_name)
                descr = 'no description'
                if channel_prop_name == 'brain_area':
                    channel_prop_name = 'location'
                    descr = 'brain area location'
                set_dynamic_table_property(
                    dynamic_table=nwbfile.electrodes,
                    row_ids=[int(channel_id)],
                    property_name=channel_prop_name,
                    values=[val],
                    default_value=np.nan,
                    description=descr
                )

    @staticmethod
<<<<<<< HEAD
    def add_electrical_series(recording: se.RecordingExtractor, nwbfile=None, metadata: dict = None,
                              buffer_mb: int = 500, use_timestamps: bool = False, write_as_lfp: bool = False,
                              write_scaled: bool = False):
=======
    def add_electrical_series(
            recording: se.RecordingExtractor,
            nwbfile=None,
            metadata: dict = None,
            buffer_mb: int = 500,
            use_timestamps: bool = False,
            write_as_lfp: bool = False
    ):
>>>>>>> adda3c70
        """
        Auxiliary static method for nwbextractor.

        Adds traces from recording object as ElectricalSeries to nwbfile object.

        Parameters
        ----------
        recording: RecordingExtractor
        nwbfile: NWBFile
            nwb file to which the recording information is to be added
        metadata: dict
            metadata info for constructing the nwb file (optional).
            Should be of the format
                metadata['Ecephys']['ElectricalSeries'] = {'name': my_name,
                                                           'description': my_description}
        buffer_mb: int (optional, defaults to 500MB)
            maximum amount of memory (in MB) to use per iteration of the
            DataChunkIterator (requires traces to be memmap objects)
        use_timestamps: bool (optional, defaults to False)
            If True, the timestamps are saved to the nwb file using recording.frame_to_time(). If False (defualut),
            the sampling rate is used.
        write_as_lfp: bool (optional, defaults to False)
            If True, writes the traces under a processing LFP module in the NWBFile instead of acquisition.

        Missing keys in an element of metadata['Ecephys']['ElectrodeGroup'] will be auto-populated with defaults
        whenever possible.
        """
        if nwbfile is not None:
            assert isinstance(nwbfile, NWBFile), "'nwbfile' should be of type pynwb.NWBFile!"
        assert buffer_mb > 10, "'buffer_mb' should be at least 10MB to ensure data can be chunked!"
        if not nwbfile.electrodes:
            se.NwbRecordingExtractor.add_electrodes(recording, nwbfile, metadata)

        raw_defaults = dict(
            name="ElectricalSeries",
            description="Raw acquired data."
        )
        lfp_defaults = dict(
            name="LFP",
            description="Local field potential signal."
        )
        if metadata is None or not any([x in metadata['Ecephys'] for x in ['ElectricalSeries', 'LFPElectricalSeries']]):
            metadata = dict(Ecephys=dict())
            if not write_as_lfp:
                metadata['Ecephys'].update(
                    ElectricalSeries=dict(raw_defaults)
                )
            else:
                metadata['Ecephys'].update(
                    LFPElectricalSeries=dict(lfp_defaults)
                )
        assert ('ElectricalSeries' in metadata['Ecephys']
                and isinstance(metadata['Ecephys']['ElectricalSeries'], dict)) \
            or ('LFPElectricalSeries' in metadata['Ecephys']
                and isinstance(metadata['Ecephys']['LFPElectricalSeries'], dict)), \
            "Expected either metadata['Ecephys']['ElectricalSeries'] or metadata['Ecephys']['LFPElectricalSeries'] " \
            "to be a dictionary!"

        if not write_as_lfp:
            es_name = metadata['Ecephys']['ElectricalSeries'].get('name', raw_defaults['name'])
            assert es_name not in nwbfile.acquisition, \
                f"Raw ElectricalSeries '{es_name}' is already written in the NWBFile!"
        else:
            es_name = metadata['Ecephys']['LFPElectricalSeries'].get('name', lfp_defaults['name'])
            ecephys_mod = check_module(
                nwbfile,
                'ecephys',
                "Intermediate data from extracellular electrophysiology recordings, e.g., LFP."
            )
            if 'LFP' not in ecephys_mod.data_interfaces:
                ecephys_mod.add_data_interface(LFP(name='LFP'))
        channel_ids = recording.get_channel_ids()

        table_ids = [list(nwbfile.electrodes.id[:]).index(id) for id in channel_ids]
        electrode_table_region = nwbfile.create_electrode_table_region(
            region=table_ids,
            description="electrode_table_region"
        )

        # channels gains - for RecordingExtractor, these are values to cast traces to uV
        # for nwb, the conversions (gains) cast the data to Volts
        # To get traces in Volts = data*channel_conversion*conversion
        gains = np.squeeze([recording.get_channel_gains(channel_ids=[ch])
                            if 'gain' in recording.get_channel_property_names(channel_id=ch) else 1
                            for ch in channel_ids])
        if len(np.unique(gains)) == 1:  # if all gains are equal
            scalar_conversion = np.unique(gains)[0] * 1e-6
            channel_conversion = None
        else:
            scalar_conversion = 1.
            channel_conversion = gains * 1e-6

        if isinstance(recording.get_traces(end_frame=5, return_scaled=write_scaled), np.memmap):
            n_bytes = np.dtype(recording.get_dtype()).itemsize
            buffer_size = int(buffer_mb * 1e6) // (recording.get_num_channels() * n_bytes)
            ephys_data = DataChunkIterator(
                data=recording.get_traces(return_scaled=write_scaled).T,  # nwb standard is time as zero axis
                buffer_size=buffer_size
            )
        else:
            def data_generator(recording, channels_ids):
                # generates data chunks for iterator
                for id in channels_ids:
                    data = recording.get_traces(channel_ids=[id], return_scaled=write_scaled).flatten()
                    yield data
            ephys_data = DataChunkIterator(
                data=data_generator(
                    recording=recording,
                    channels_ids=channel_ids
                ),
                iter_axis=1,  # nwb standard is time as zero axis
                maxshape=(recording.get_num_frames(), recording.get_num_channels())
            )

        eseries_kwargs = dict(
            name=es_name,
            data=H5DataIO(ephys_data, compression="gzip"),
            electrodes=electrode_table_region,
            conversion=scalar_conversion,
            channel_conversion=channel_conversion,
            comments="Generated from SpikeInterface::NwbRecordingExtractor"
        )
        if not use_timestamps:
            eseries_kwargs.update(
                starting_time=recording.frame_to_time(0),
                rate=float(recording.get_sampling_frequency())
            )
        else:
            eseries_kwargs.update(
                timestamps=H5DataIO(
                    recording.frame_to_time(np.arange(recording.get_num_frames())),
                    compression="gzip"
                )
            )

        if not write_as_lfp:
            eseries_kwargs.update(
                description=metadata['Ecephys']['ElectricalSeries'].get('description', raw_defaults['description'])
            )
            nwbfile.add_acquisition(ElectricalSeries(**eseries_kwargs))
        else:
            eseries_kwargs.update(
                description=metadata['Ecephys']['LFPElectricalSeries'].get('description', lfp_defaults['description'])
            )
            ecephys_mod.data_interfaces['LFP'].add_electrical_series(ElectricalSeries(**eseries_kwargs))

    @staticmethod
    def add_epochs(recording: se.RecordingExtractor, nwbfile=None,
                   metadata: dict = None):
        '''
        Auxiliary static method for nwbextractor.
        Adds epochs from recording object to nwbfile object.

        Parameters
        ----------
        recording: RecordingExtractor
        nwbfile: NWBFile
            nwb file to which the recording information is to be added
        metadata: dict
            metadata info for constructing the nwb file (optional).
        '''
        if nwbfile is not None:
            assert isinstance(nwbfile, NWBFile), "'nwbfile' should be of type pynwb.NWBFile"

        # add/update epochs
        for epoch_name in recording.get_epoch_names():
            epoch = recording.get_epoch_info(epoch_name)
            if nwbfile.epochs is None:
                nwbfile.add_epoch(
                    start_time=recording.frame_to_time(epoch['start_frame']),
                    stop_time=recording.frame_to_time(epoch['end_frame'] - 1),
                    tags=epoch_name
                )
            else:
                if [epoch_name] in nwbfile.epochs['tags'][:]:
                    ind = nwbfile.epochs['tags'][:].index([epoch_name])
                    nwbfile.epochs['start_time'].data[ind] = recording.frame_to_time(epoch['start_frame'])
                    nwbfile.epochs['stop_time'].data[ind] = recording.frame_to_time(epoch['end_frame'])
                else:
                    nwbfile.add_epoch(
                        start_time=recording.frame_to_time(epoch['start_frame']),
                        stop_time=recording.frame_to_time(epoch['end_frame']),
                        tags=epoch_name
                    )

    @staticmethod
<<<<<<< HEAD
    def add_all_to_nwbfile(recording: se.RecordingExtractor, nwbfile=None,
                           use_timestamps: bool = False, metadata: dict = None, write_as_lfp: bool = False,
                           write_scaled: bool = False):
        '''
=======
    def add_all_to_nwbfile(
            recording: se.RecordingExtractor,
            nwbfile=None,
            buffer_mb: int = 500,
            use_timestamps: bool = False,
            metadata: dict = None,
            write_as_lfp: bool = False
    ):
        """
>>>>>>> adda3c70
        Auxiliary static method for nwbextractor.

        Adds all recording related information from recording object and metadata to the nwbfile object.

        Parameters
        ----------
        recording: RecordingExtractor
        nwbfile: NWBFile
            nwb file to which the recording information is to be added
        buffer_mb: int (optional, defaults to 500MB)
            maximum amount of memory (in MB) to use per iteration of the
            DataChunkIterator (requires traces to be memmap objects)
        use_timestamps: bool
            If True, the timestamps are saved to the nwb file using recording.frame_to_time(). If False (defualut),
            the sampling rate is used.
        metadata: dict
            metadata info for constructing the nwb file (optional).
            Check the auxiliary function docstrings for more information
            about metadata format.
        write_as_lfp: bool (optional, defaults to False)
            If True, writes the traces under a processing LFP module in the NWBFile instead of acquisition.
        """
        if nwbfile is not None:
            assert isinstance(nwbfile, NWBFile), "'nwbfile' should be of type pynwb.NWBFile"

        se.NwbRecordingExtractor.add_devices(
            recording=recording,
            nwbfile=nwbfile,
            metadata=metadata
        )
        se.NwbRecordingExtractor.add_electrode_groups(
            recording=recording,
            nwbfile=nwbfile,
            metadata=metadata
        )
        se.NwbRecordingExtractor.add_electrodes(
            recording=recording,
            nwbfile=nwbfile,
            metadata=metadata
        )
        se.NwbRecordingExtractor.add_electrical_series(
            recording=recording,
            nwbfile=nwbfile,
            buffer_mb=buffer_mb,
            use_timestamps=use_timestamps,
            metadata=metadata,
            write_as_lfp=write_as_lfp,
            write_scaled=write_scaled
        )
        se.NwbRecordingExtractor.add_epochs(
            recording=recording,
            nwbfile=nwbfile,
            metadata=metadata
        )

    @staticmethod
<<<<<<< HEAD
    def write_recording(recording: se.RecordingExtractor, save_path: PathType = None, overwrite: bool = False,
                        nwbfile=None, use_timestamps: bool = False, metadata: dict = None, write_as_lfp: bool = False,
                        write_scaled: bool = False):
=======
    def write_recording(
            recording: se.RecordingExtractor,
            save_path: PathType = None,
            overwrite: bool = False,
            nwbfile=None,
            buffer_mb: int = 500,
            use_timestamps: bool = False,
            metadata: dict = None,
            write_as_lfp: bool = False
    ):
>>>>>>> adda3c70
        """
        Primary method for writing a RecordingExtractor object to an NWBFile.

        Parameters
        ----------
        recording: RecordingExtractor
        save_path: PathType
            Required if an nwbfile is not passed. Must be the path to the nwbfile
            being appended, otherwise one is created and written.
        overwrite: bool
            If using save_path, whether or not to overwrite the NWBFile if it already exists.
        nwbfile: NWBFile
            Required if a save_path is not specified. If passed, this function
            will fill the relevant fields within the nwbfile. E.g., calling
            spikeextractors.NwbRecordingExtractor.write_recording(
                my_recording_extractor, my_nwbfile
            )
            will result in the appropriate changes to the my_nwbfile object.
        buffer_mb: int (optional, defaults to 500MB)
            maximum amount of memory (in MB) to use per iteration of the
            DataChunkIterator (requires traces to be memmap objects)
        use_timestamps: bool
            If True, the timestamps are saved to the nwb file using recording.frame_to_time(). If False (defualut),
            the sampling rate is used.
        metadata: dict
            metadata info for constructing the nwb file (optional). Should be
            of the format
                metadata['Ecephys'] = {}
            with keys of the forms
                metadata['Ecephys']['Device'] = [{'name': my_name,
                                                  'description': my_description}, ...]
                metadata['Ecephys']['ElectrodeGroup'] = [{'name': my_name,
                                                          'description': my_description,
                                                          'location': electrode_location,
                                                          'device_name': my_device_name}, ...]
                metadata['Ecephys']['Electrodes'] = [{'name': my_name,
                                                      'description': my_description,
                                                      'data': [my_electrode_data]}, ...]
                metadata['Ecephys']['ElectricalSeries'] = {'name': my_name,
                                                           'description': my_description}
        write_as_lfp: bool (optional, defaults to False)
            If True, writes the traces under a processing LFP module in the NWBFile instead of acquisition.
        """
        assert HAVE_NWB, NwbRecordingExtractor.installation_mesg

        if nwbfile is not None:
            assert isinstance(nwbfile, NWBFile), "'nwbfile' should be of type pynwb.NWBFile"

        assert distutils.version.LooseVersion(pynwb.__version__) >= '1.3.3', \
            "'write_recording' not supported for version < 1.3.3. Run pip install --upgrade pynwb"

        assert save_path is None or nwbfile is None, \
            "Either pass a save_path location, or nwbfile object, but not both!"

        # Update any previous metadata with user passed dictionary
        if hasattr(recording, 'nwb_metadata'):
            metadata = update_dict(recording.nwb_metadata, metadata)
        else:
            # If not NWBRecording, make metadata from information available on Recording
            metadata = se.NwbRecordingExtractor.get_nwb_metadata(recording=recording)

        if nwbfile is None:
            if Path(save_path).is_file() and not overwrite:
                read_mode = 'r+'
            else:
                read_mode = 'w'

            with NWBHDF5IO(str(save_path), mode=read_mode) as io:
                if read_mode == 'r+':
                    nwbfile = io.read()
                else:
                    # Default arguments will be over-written if contained in metadata
                    nwbfile_kwargs = dict(
                        session_description="Auto-generated by NwbRecordingExtractor without description.",
                        identifier=str(uuid.uuid4()),
                        session_start_time=datetime(1970, 1, 1)
                    )
                    if metadata is not None and 'NWBFile' in metadata:
                        nwbfile_kwargs.update(metadata['NWBFile'])
                    nwbfile = NWBFile(**nwbfile_kwargs)

                se.NwbRecordingExtractor.add_all_to_nwbfile(
                    recording=recording,
                    nwbfile=nwbfile,
                    metadata=metadata,
                    use_timestamps=use_timestamps,
                    write_as_lfp=write_as_lfp,
                    write_scaled=write_scaled
                )

                # Write to file
                io.write(nwbfile)
        else:
            se.NwbRecordingExtractor.add_all_to_nwbfile(
                recording=recording,
                nwbfile=nwbfile,
                use_timestamps=use_timestamps,
                metadata=metadata,
                write_as_lfp=write_as_lfp,
                write_scaled=write_scaled
            )

    @staticmethod
    def get_nwb_metadata(recording: se.RecordingExtractor, metadata: dict = None):
        """
        Parameters
        ----------
        recording: RecordingExtractor
        metadata: dict
            metadata info for constructing the nwb file (optional).
        """
        metadata = dict(
            NWBFile=dict(
                session_description="Auto-generated by NwbRecordingExtractor without description.",
                identifier=str(uuid.uuid4()),
                session_start_time=datetime(1970, 1, 1)
            ),
            Ecephys=dict(
                Device=[dict(
                    name="Device",
                    description="no description"
                )],
                ElectrodeGroup=[
                    dict(
                        name=str(gn),
                        description="no description",
                        location="unknown",
                        device_name="Device"
                    ) for gn in np.unique(recording.get_channel_groups())
                ]
            )
        )
        return metadata


class NwbSortingExtractor(se.SortingExtractor):
    extractor_name = 'NwbSortingExtractor'
    installed = HAVE_NWB  # check at class level if installed or not
    is_writable = True
    mode = 'file'
    installation_mesg = "To use the Nwb extractors, install pynwb: \n\n pip install pynwb\n\n"

    def __init__(self, file_path, electrical_series=None, sampling_frequency=None):
        """
        Parameters
        ----------
        path: path to NWB file
        electrical_series: pynwb.ecephys.ElectricalSeries object
        """
        assert HAVE_NWB, self.installation_mesg
        se.SortingExtractor.__init__(self)
        self._path = str(file_path)
        with NWBHDF5IO(self._path, 'r') as io:
            nwbfile = io.read()
            if sampling_frequency is None:
                # defines the electrical series from where the sorting came from
                # important to know the sampling_frequency
                if electrical_series is None:
                    if len(nwbfile.acquisition) > 1:
                        raise Exception('More than one acquisition found. You must specify electrical_series.')
                    if len(nwbfile.acquisition) == 0:
                        raise Exception('No acquisitions found in the .nwb file.')
                    es = list(nwbfile.acquisition.values())[0]
                else:
                    es = electrical_series
                # get rate
                if es.rate is not None:
                    self._sampling_frequency = es.rate
                else:
                    self._sampling_frequency = 1 / (es.timestamps[1] - es.timestamps[0])
            else:
                self._sampling_frequency = sampling_frequency

            # get all units ids
            units_ids = nwbfile.units.id[:]

            # store units properties and spike features to dictionaries
            all_pr_ft = list(nwbfile.units.colnames)
            all_names = [i.name for i in nwbfile.units.columns]
            for item in all_pr_ft:
                if item == 'spike_times':
                    continue
                # test if item is a unit_property or a spike_feature
                if item + '_index' in all_names:  # if it has index, it is a spike_feature
                    for u_id in units_ids:
                        ind = list(units_ids).index(u_id)
                        self.set_unit_spike_features(u_id, item, nwbfile.units[item][ind])
                else:  # if it is unit_property
                    for u_id in units_ids:
                        ind = list(units_ids).index(u_id)
                        if isinstance(nwbfile.units[item][ind], pd.DataFrame):
                            prop_value = nwbfile.units[item][ind].index[0]
                        else:
                            prop_value = nwbfile.units[item][ind]

                        if isinstance(prop_value, (list, np.ndarray)):
                            self.set_unit_property(u_id, item, prop_value)
                        else:
                            if prop_value == prop_value:  # not nan
                                self.set_unit_property(u_id, item, prop_value)

            # Fill epochs dictionary
            self._epochs = {}
            if nwbfile.epochs is not None:
                df_epochs = nwbfile.epochs.to_dataframe()
                self._epochs = {row['tags'][0]: {
                    'start_frame': self.time_to_frame(row['start_time']),
                    'end_frame': self.time_to_frame(row['stop_time'])}
                    for _, row in df_epochs.iterrows()}
        self._kwargs = {'file_path': str(Path(file_path).absolute()), 'electrical_series': electrical_series,
                        'sampling_frequency': sampling_frequency}

    def get_unit_ids(self):
        '''This function returns a list of ids (ints) for each unit in the sorted result.
        Returns
        ----------
        unit_ids: array_like
            A list of the unit ids in the sorted result (ints).
        '''
        check_nwb_install()
        with NWBHDF5IO(self._path, 'r') as io:
            nwbfile = io.read()
            unit_ids = [int(i) for i in nwbfile.units.id[:]]
        return unit_ids

    @check_get_unit_spike_train
    def get_unit_spike_train(self, unit_id, start_frame=None, end_frame=None):

        check_nwb_install()
        with NWBHDF5IO(self._path, 'r') as io:
            nwbfile = io.read()
            # chosen unit and interval
            times = nwbfile.units['spike_times'][list(nwbfile.units.id[:]).index(unit_id)][:]
            # spike times are measured in samples
            frames = self.time_to_frame(times)
        return frames[(frames > start_frame) & (frames < end_frame)]

    def time_to_frame(self, time):
        return np.round(time * self.get_sampling_frequency()).astype('int64')

    def frame_to_time(self, frame):
        return np.round(frame / self.get_sampling_frequency(), 6)

    @staticmethod
    def write_units(
            sorting: se.SortingExtractor,
            nwbfile,
            property_descriptions: Optional[dict] = None,
            skip_properties: Optional[List[str]] = None,
            skip_features: Optional[List[str]] = None,
            timestamps: Optional[ArrayType] = None
    ):
        """Auxilliary function for write_sorting."""
        unit_ids = sorting.get_unit_ids()
        fs = sorting.get_sampling_frequency()
        if fs is None:
            raise ValueError("Writing a SortingExtractor to an NWBFile requires a known sampling frequency!")

        all_properties = set()
        all_features = set()
        for unit_id in unit_ids:
            all_properties.update(sorting.get_unit_property_names(unit_id))
            all_features.update(sorting.get_unit_spike_feature_names(unit_id))

        default_descriptions = dict(
            isi_violation="Quality metric that measures the ISI violation ratio as a proxy for the purity of the unit.",
            firing_rate="Number of spikes per unit of time.",
            template="The extracellular average waveform.",
            max_channel="The recording channel id with the largest amplitude.",
            halfwidth="The full-width half maximum of the negative peak computed on the maximum channel.",
            peak_to_valley="The duration between the negative and the positive peaks computed on the maximum channel.",
            snr="The signal-to-noise ratio of the unit.",
            quality="Quality of the unit as defined by phy (good, mua, noise)."
        )
        if property_descriptions is None:
            property_descriptions = dict(default_descriptions)
        else:
            property_descriptions = dict(default_descriptions, **property_descriptions)
        if skip_properties is None:
            skip_properties = []
        if skip_features is None:
            skip_features = []

        if nwbfile.units is None:
            # Check that array properties have the same shape across units
            property_shapes = dict()
            for pr in all_properties:
                shapes = []
                for unit_id in unit_ids:
                    if pr in sorting.get_unit_property_names(unit_id):
                        prop_value = sorting.get_unit_property(unit_id, pr)
                        if isinstance(prop_value, (int, np.integer, float, np.float, str, bool)):
                            shapes.append(1)
                        elif isinstance(prop_value, (list, np.ndarray)):
                            if np.array(prop_value).ndim == 1:
                                shapes.append(len(prop_value))
                            else:
                                shapes.append(np.array(prop_value).shape)
                        elif isinstance(prop_value, dict):
                            print(f"Skipping property '{pr}' because dictionaries are not supported.")
                            skip_properties.append(pr)
                            break
                    else:
                        shapes.append(np.nan)
                property_shapes[pr] = shapes

            for pr in property_shapes.keys():
                elems = [elem for elem in property_shapes[pr] if not np.any(np.isnan(elem))]
                if not np.all([elem == elems[0] for elem in elems]):
                    print(f"Skipping property '{pr}' because it has variable size across units.")
                    skip_properties.append(pr)

            write_properties = set(all_properties) - set(skip_properties)
            for pr in write_properties:
                if pr not in property_descriptions:
                    warnings.warn(
                        f"Description for property {pr} not found in property_descriptions. "
                        "Setting description to 'no description'"
                    )
            for pr in write_properties:
                unit_col_args = dict(name=pr, description=property_descriptions.get(pr, "No description."))
                if pr in ['max_channel', 'max_electrode'] and nwbfile.electrodes is not None:
                    unit_col_args.update(table=nwbfile.electrodes)
                nwbfile.add_unit_column(**unit_col_args)

            for unit_id in unit_ids:
                unit_kwargs = dict()
                # spike trains withinin the SortingExtractor object are not scaled by sampling frequency
                if timestamps is not None:
                    spike_train_frames = sorting.get_unit_spike_train(unit_id=unit_id)
                    assert spike_train_frames[-1] < len(timestamps), "Number of 'timestamps' differs from number of " \
                                                                     "'frames'!"
                    spkt = np.array(timestamps)[spike_train_frames]
                else:
                    spkt = sorting.get_unit_spike_train(unit_id=unit_id) / fs
                for pr in write_properties:
                    if pr in sorting.get_unit_property_names(unit_id):
                        prop_value = sorting.get_unit_property(unit_id, pr)
                        unit_kwargs.update({pr: prop_value})
                    else:  # Case of missing data for this unit and this property
                        unit_kwargs.update({pr: np.nan})
                nwbfile.add_unit(id=int(unit_id), spike_times=spkt, **unit_kwargs)

            # TODO
            # # Stores average and std of spike traces
            # This will soon be updated to the current NWB standard
            # if 'waveforms' in sorting.get_unit_spike_feature_names(unit_id=id):
            #     wf = sorting.get_unit_spike_features(unit_id=id,
            #                                          feature_name='waveforms')
            #     relevant_ch = most_relevant_ch(wf)
            #     # Spike traces on the most relevant channel
            #     traces = wf[:, relevant_ch, :]
            #     traces_avg = np.mean(traces, axis=0)
            #     traces_std = np.std(traces, axis=0)
            #     nwbfile.add_unit(
            #         id=id,
            #         spike_times=spkt,
            #         waveform_mean=traces_avg,
            #         waveform_sd=traces_std
            #     )

            # Check that multidimensional features have the same shape across units
            feature_shapes = dict()
            for ft in all_features:
                shapes = []
                for unit_id in unit_ids:
                    if ft in sorting.get_unit_spike_feature_names(unit_id):
                        feat_value = sorting.get_unit_spike_features(unit_id, ft)
                        if isinstance(feat_value[0], (int, np.integer, float, np.float, str, bool)):
                            break
                        elif isinstance(feat_value[0], (list, np.ndarray)):  # multidimensional features
                            if np.array(feat_value).ndim > 1:
                                shapes.append(np.array(feat_value).shape)
                                feature_shapes[ft] = shapes
                        elif isinstance(feat_value[0], dict):
                            print(f"Skipping feature '{ft}' because dictionaries are not supported.")
                            skip_features.append(ft)
                            break
                    else:
                        print(f"Skipping feature '{ft}' because not share across all units.")
                        skip_features.append(ft)
                        break

            nspikes = {k: get_nspikes(nwbfile.units, int(k)) for k in unit_ids}

            for ft in feature_shapes.keys():
                # skip first dimension (num_spikes) when comparing feature shape
                if not np.all([elem[1:] == feature_shapes[ft][0][1:] for elem in feature_shapes[ft]]):
                    print(f"Skipping feature '{ft}' because it has variable size across units.")
                    skip_features.append(ft)

            for ft in set(all_features) - set(skip_features):
                values = []
                if not ft.endswith('_idxs'):
                    for unit_id in sorting.get_unit_ids():
                        feat_vals = sorting.get_unit_spike_features(unit_id, ft)

                        if len(feat_vals) < nspikes[unit_id]:
                            skip_features.append(ft)
                            print(f"Skipping feature '{ft}' because it is not defined for all spikes.")
                            break
                            # this means features are available for a subset of spikes
                            # all_feat_vals = np.array([np.nan] * nspikes[unit_id])
                            # feature_idxs = sorting.get_unit_spike_features(unit_id, feat_name + '_idxs')
                            # all_feat_vals[feature_idxs] = feat_vals
                        else:
                            all_feat_vals = feat_vals
                        values.append(all_feat_vals)

                    flatten_vals = [item for sublist in values for item in sublist]
                    nspks_list = [sp for sp in nspikes.values()]
                    spikes_index = np.cumsum(nspks_list).astype('int64')
                    set_dynamic_table_property(
                        dynamic_table=nwbfile.units,
                        row_ids=[int(k) for k in unit_ids],
                        property_name=ft,
                        values=flatten_vals,
                        index=spikes_index,
                    )
        else:
            warnings.warn("The nwbfile already contains units. These units will not be over-written.")

    @staticmethod
    def write_sorting(
            sorting: se.SortingExtractor,
            save_path: PathType = None, 
            overwrite: bool = False, 
            nwbfile=None,
            property_descriptions: Optional[dict] = None,
            skip_properties: Optional[List[str]] = None,
            skip_features: Optional[List[str]] = None,
            timestamps: ArrayType = None,
            **nwbfile_kwargs
        ):
        """
        Primary method for writing a SortingExtractor object to an NWBFile.

        Parameters
        ----------
        sorting: SortingExtractor
        save_path: PathType
            Required if an nwbfile is not passed. The location where the NWBFile either exists, or will be written.
        overwrite: bool
            If using save_path, whether or not to overwrite the NWBFile if it already exists.
        nwbfile: NWBFile
            Required if a save_path is not specified. If passed, this function
            will fill the relevant fields within the nwbfile. E.g., calling
            spikeextractors.NwbRecordingExtractor.write_recording(
                my_recording_extractor, my_nwbfile
            )
            will result in the appropriate changes to the my_nwbfile object.
        property_descriptions: dict
            For each key in this dictionary which matches the name of a unit
            property in sorting, adds the value as a description to that
            custom unit column.
        skip_properties: list of str
            Each string in this list that matches a unit property will not be written to the NWBFile.
        skip_features: list of str
            Each string in this list that matches a spike feature will not be written to the NWBFile.
        timestamps: array-like
            If provided, the timestamps in seconds or the assiciated RecordingExtractor to be saved as the unit
            timestamps. (default=None)
        nwbfile_kwargs: dict
            Information for constructing the nwb file (optional).
            Only used if no nwbfile exists at the save_path, and no nwbfile
            was directly passed.
        """
        assert HAVE_NWB, NwbSortingExtractor.installation_mesg
        assert save_path is None or nwbfile is None, \
            "Either pass a save_path location, or nwbfile object, but not both!"
        if nwbfile is not None:
            assert isinstance(nwbfile, NWBFile), "'nwbfile' should be a pynwb.NWBFile object!"

        if nwbfile is None:
            if Path(save_path).is_file() and not overwrite:
                read_mode = 'r+'
            else:
                read_mode = 'w'

            with NWBHDF5IO(str(save_path), mode=read_mode) as io:
                if read_mode == 'r+':
                    nwbfile = io.read()
                else:
                    default_nwbfile_kwargs = dict(
                        session_description="Auto-generated by NwbRecordingExtractor without description.",
                        identifier=str(uuid.uuid4()),
                        session_start_time=datetime(1970, 1, 1)
                    )
                    default_nwbfile_kwargs.update(**nwbfile_kwargs)
                    nwbfile = NWBFile(**default_nwbfile_kwargs)
                se.NwbSortingExtractor.write_units(
                    sorting=sorting,
                    nwbfile=nwbfile,
                    property_descriptions=property_descriptions,
                    skip_properties=skip_properties,
                    skip_features=skip_features,
                    timestamps=timestamps
                )
                io.write(nwbfile)
        else:
            se.NwbSortingExtractor.write_units(
                    sorting=sorting,
                    nwbfile=nwbfile,
                    property_descriptions=property_descriptions,
                    skip_properties=skip_properties,
                    skip_features=skip_features,
                    timestamps=timestamps
            )<|MERGE_RESOLUTION|>--- conflicted
+++ resolved
@@ -627,20 +627,15 @@
                 )
 
     @staticmethod
-<<<<<<< HEAD
-    def add_electrical_series(recording: se.RecordingExtractor, nwbfile=None, metadata: dict = None,
-                              buffer_mb: int = 500, use_timestamps: bool = False, write_as_lfp: bool = False,
-                              write_scaled: bool = False):
-=======
     def add_electrical_series(
             recording: se.RecordingExtractor,
             nwbfile=None,
             metadata: dict = None,
             buffer_mb: int = 500,
             use_timestamps: bool = False,
-            write_as_lfp: bool = False
+            write_as_lfp: bool = False,
+            write_scaled: bool = False
     ):
->>>>>>> adda3c70
         """
         Auxiliary static method for nwbextractor.
 
@@ -827,22 +822,16 @@
                     )
 
     @staticmethod
-<<<<<<< HEAD
-    def add_all_to_nwbfile(recording: se.RecordingExtractor, nwbfile=None,
-                           use_timestamps: bool = False, metadata: dict = None, write_as_lfp: bool = False,
-                           write_scaled: bool = False):
-        '''
-=======
     def add_all_to_nwbfile(
             recording: se.RecordingExtractor,
             nwbfile=None,
             buffer_mb: int = 500,
             use_timestamps: bool = False,
             metadata: dict = None,
-            write_as_lfp: bool = False
+            write_as_lfp: bool = False,
+            write_scaled: bool = False
     ):
         """
->>>>>>> adda3c70
         Auxiliary static method for nwbextractor.
 
         Adds all recording related information from recording object and metadata to the nwbfile object.
@@ -899,11 +888,6 @@
         )
 
     @staticmethod
-<<<<<<< HEAD
-    def write_recording(recording: se.RecordingExtractor, save_path: PathType = None, overwrite: bool = False,
-                        nwbfile=None, use_timestamps: bool = False, metadata: dict = None, write_as_lfp: bool = False,
-                        write_scaled: bool = False):
-=======
     def write_recording(
             recording: se.RecordingExtractor,
             save_path: PathType = None,
@@ -912,9 +896,9 @@
             buffer_mb: int = 500,
             use_timestamps: bool = False,
             metadata: dict = None,
-            write_as_lfp: bool = False
+            write_as_lfp: bool = False,
+            write_scaled: bool = False
     ):
->>>>>>> adda3c70
         """
         Primary method for writing a RecordingExtractor object to an NWBFile.
 
