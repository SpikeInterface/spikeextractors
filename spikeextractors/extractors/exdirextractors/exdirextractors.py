--- conflicted
+++ resolved
@@ -237,11 +237,7 @@
         exdir_group = exdir.File(exdir_file, plugins=exdir.plugins.quantities)
         ephys = exdir_group.require_group('processing').require_group('electrophysiology')
 
-<<<<<<< HEAD
-        if 'group' in recording.getUnitPropertyNames():
-=======
         if 'group' in sorting.getUnitPropertyNames():
->>>>>>> 560c7141
             channel_groups = np.unique([sorting.getUnitProperty(unit, 'group') for unit in sorting.getUnitIds()])
         else:
             channel_groups = [0]
@@ -253,11 +249,7 @@
             unittimes = ch_group.require_group('UnitTimes')
             eventwaveform = ch_group.require_group('EventWaveform')
             unit_stop_time = np.max([(np.max(sorting.getUnitSpikeTrain(u).astype(float) / sample_rate).rescale('s'))
-<<<<<<< HEAD
                                      for u in sorting.getUnitIds()]) * pq.s
-=======
-                                             for u in sorting.getUnitIds()]) * pq.s
->>>>>>> 560c7141
             recording_stop_time = None
             if recording is not None:
                 ch_group.attrs['electrode_group_id'] = chan
