from spikeextractors import RecordingExtractor, SortingExtractor
from pathlib import Path
import numpy as np
from spikeextractors.extraction_tools import check_get_traces_args, check_get_unit_spike_train, check_get_ttl_args
from distutils.version import StrictVersion
import warnings


try:
    import pyopenephys
    HAVE_OE = True

    if pyopenephys.__version__ >= StrictVersion("1.1.2"):
        HAVE_OE_11 = True
    else:
        warnings.warn("pyopenephys>=1.1.2 should be installed. Support for older versions will be removed in "
                      "future releases. Install with:\n\n pip install --upgrade pyopenephys\n\n")
        HAVE_OE_11 = False
except ImportError:
    HAVE_OE = False
    HAVE_OE_11 = False

extractors_dir = Path(__file__).parent.parent


class OpenEphysRecordingExtractor(RecordingExtractor):
    extractor_name = 'OpenEphysRecording'
    has_default_locations = False
    has_unscaled = True
    installed = HAVE_OE  # check at class level if installed or not
    is_writable = False
    mode = 'folder'
    installation_mesg = "To use the OpenEphys extractor, install pyopenephys: \n\n pip install pyopenephys\n\n"

    def __init__(self, folder_path, experiment_id=0, recording_id=0):
        assert HAVE_OE, self.installation_mesg
        RecordingExtractor.__init__(self)
        self._recording_file = folder_path

        self._fileobj = pyopenephys.File(folder_path)
        self._recording = self._fileobj.experiments[experiment_id].recordings[recording_id]
<<<<<<< HEAD
        self._analogsignals = self._recording.analog_signals[0]

        # Set gains: int16 to uV
        if HAVE_OE_11:
            self.set_channel_gains(gains=self._analogsignals.gains)
        else:
            self.set_channel_gains(gains=self._analogsignals.gain)
        self._kwargs = {'folder_path': str(Path(folder_path).absolute()), 'experiment_id': experiment_id,
                        'recording_id': recording_id}
=======
        self._set_analogsignal(self._recording.analog_signals[0])
        self._kwargs = {'folder_path': str(Path(folder_path).absolute()), 'experiment_id': experiment_id,
                        'recording_id': recording_id}

    def _set_analogsignal(self, analogsignals):
        self._analogsignals = analogsignals
        # Set gains: int16 to uV
        if HAVE_OE_11:
            self.set_channel_gains(gains=self._analogsignals.gains)
        else:
            self.set_channel_gains(gains=self._analogsignals.gain)
>>>>>>> 1eaa4939

    def get_channel_ids(self):
        if HAVE_OE_11:
            return list(self._analogsignals.channel_ids)
        else:
            return list(range(self._analogsignals.signal.shape[0]))

    def get_num_frames(self):
        return self._analogsignals.signal.shape[1]

    def get_sampling_frequency(self):
        if HAVE_OE_11:
            return self._analogsignals.sample_rate
        else:
            return float(self._recording.sample_rate.rescale('Hz').magnitude)

    @check_get_traces_args
    def get_traces(self, channel_ids=None, start_frame=None, end_frame=None, return_scaled=True):
<<<<<<< HEAD
        if HAVE_OE_11:
            channel_inds = [self.get_channel_ids().index(ch) for ch in channel_ids]
            if return_scaled:  # Returns traces as uV
                gains = np.array(self.get_channel_gains(channel_ids=channel_ids))[:, None]
                return self._analogsignals.signal[channel_inds, start_frame:end_frame] * gains
            else:  # Returns traces as int16
                return self._analogsignals.signal[channel_inds, start_frame:end_frame]
        else:
            # in pyopenephys < 1.1 channel_ids == channel_idxs
            if return_scaled:  # Returns traces as uV
                gains = np.array(self.get_channel_gains(channel_ids=channel_ids))[:, None]
                return self._analogsignals.signal[channel_ids, start_frame:end_frame] * gains
            else:  # Returns traces as int16
                return self._analogsignals.signal[channel_ids, start_frame:end_frame]
=======
        return self._analogsignals.signal[channel_ids, start_frame:end_frame]
>>>>>>> 1eaa4939

    @check_get_ttl_args
    def get_ttl_events(self, start_frame=None, end_frame=None, channel_id=0):
        channels = [np.unique(ev.channels)[0] for ev in self._recording.events]
        assert channel_id in channels, f"Specified 'channel' not found. Available channels are {channels}"
        ev = self._recording.events[channels.index(channel_id)]

        ttl_frames = (ev.times.rescale("s") * self.get_sampling_frequency()).magnitude.astype(int)
        ttl_states = np.sign(ev.channel_states)
        ttl_valid_idxs = np.where((ttl_frames >= start_frame) & (ttl_frames < end_frame))[0]
        return ttl_frames[ttl_valid_idxs], ttl_states[ttl_valid_idxs]


class OpenEphysNPIXRecordingExtractor(OpenEphysRecordingExtractor):
    extractor_name = 'OpenEphysNPIXRecording'
    has_default_locations = False
    installed = HAVE_OE_11  # check at class level if installed or not
    is_writable = False
    mode = 'folder'
    installation_mesg = "To use the OpenEphys extractor, " \
                        "install pyopenephys >= 1.1: \n\n pip install pyopenephys>=1.1\n\n"

    def __init__(self, folder_path, experiment_id=0, recording_id=0, stream="AP"):
        assert HAVE_OE_11, self.installation_mesg
        assert stream.upper() in ["AP", "LFP"]
        OpenEphysRecordingExtractor.__init__(self, folder_path, experiment_id, recording_id)

        analogsignals = self._recording.analog_signals
        for analog in analogsignals:
            channel_names = analog.channel_names
            if np.all([stream.upper() in chan for chan in channel_names]):
                self._set_analogsignal(analog)
                # load neuropixels locations
                channel_locations = np.loadtxt(extractors_dir / 'neuropixelsdatrecordingextractor' /
                                               'channel_positions_neuropixels.txt').T
                # get correct channel ID from channel name (e.g. AP32 --> 32)
                channel_ids = [int(chan_name[chan_name.find(stream.upper())+len(stream):]) - 1
                               for chan_name in channel_names]
                locations = channel_locations[channel_ids]
                self.set_channel_locations(locations)
                for i, ch in enumerate(self.get_channel_ids()):
                    self.set_channel_property(ch, "channel_name", channel_names[i])
                break

        self._kwargs = {'folder_path': str(Path(folder_path).absolute()), 'experiment_id': experiment_id,
                        'recording_id': recording_id, 'stream': stream}


class OpenEphysSortingExtractor(SortingExtractor):
    extractor_name = 'OpenEphysSortingExtractor'
    installed = HAVE_OE  # check at class level if installed or not
    is_writable = False
    mode = 'file'
    installation_mesg = "To use the OpenEphys extractor, install pyopenephys: \n\n pip install pyopenephys\n\n"  # error message when not installed

    def __init__(self, folder_path, *, experiment_id=0, recording_id=0):
        assert HAVE_OE, self.installation_mesg
        SortingExtractor.__init__(self)
        self._recording_file = folder_path
        self._recording = pyopenephys.File(folder_path).experiments[experiment_id].recordings[recording_id]
        self._spiketrains = self._recording.spiketrains
        self._unit_ids = list([np.unique(st.clusters)[0] for st in self._spiketrains])
        self._sampling_frequency = float(self._recording.sample_rate.rescale('Hz').magnitude)

        self._kwargs = {'folder_path': str(Path(folder_path).absolute()), 'experiment_id': experiment_id,
                        'recording_id': recording_id}

    def get_unit_ids(self):
        return self._unit_ids

    @check_get_unit_spike_train
    def get_unit_spike_train(self, unit_id, start_frame=None, end_frame=None):

        st = self._spiketrains[unit_id]
        inds = np.where((start_frame <= (st.times * self._recording.sample_rate)) &
                        ((st.times * self._recording.sample_rate) < end_frame))
        return (st.times[inds] * self._recording.sample_rate).magnitude<|MERGE_RESOLUTION|>--- conflicted
+++ resolved
@@ -39,17 +39,6 @@
 
         self._fileobj = pyopenephys.File(folder_path)
         self._recording = self._fileobj.experiments[experiment_id].recordings[recording_id]
-<<<<<<< HEAD
-        self._analogsignals = self._recording.analog_signals[0]
-
-        # Set gains: int16 to uV
-        if HAVE_OE_11:
-            self.set_channel_gains(gains=self._analogsignals.gains)
-        else:
-            self.set_channel_gains(gains=self._analogsignals.gain)
-        self._kwargs = {'folder_path': str(Path(folder_path).absolute()), 'experiment_id': experiment_id,
-                        'recording_id': recording_id}
-=======
         self._set_analogsignal(self._recording.analog_signals[0])
         self._kwargs = {'folder_path': str(Path(folder_path).absolute()), 'experiment_id': experiment_id,
                         'recording_id': recording_id}
@@ -61,7 +50,6 @@
             self.set_channel_gains(gains=self._analogsignals.gains)
         else:
             self.set_channel_gains(gains=self._analogsignals.gain)
->>>>>>> 1eaa4939
 
     def get_channel_ids(self):
         if HAVE_OE_11:
@@ -80,24 +68,7 @@
 
     @check_get_traces_args
     def get_traces(self, channel_ids=None, start_frame=None, end_frame=None, return_scaled=True):
-<<<<<<< HEAD
-        if HAVE_OE_11:
-            channel_inds = [self.get_channel_ids().index(ch) for ch in channel_ids]
-            if return_scaled:  # Returns traces as uV
-                gains = np.array(self.get_channel_gains(channel_ids=channel_ids))[:, None]
-                return self._analogsignals.signal[channel_inds, start_frame:end_frame] * gains
-            else:  # Returns traces as int16
-                return self._analogsignals.signal[channel_inds, start_frame:end_frame]
-        else:
-            # in pyopenephys < 1.1 channel_ids == channel_idxs
-            if return_scaled:  # Returns traces as uV
-                gains = np.array(self.get_channel_gains(channel_ids=channel_ids))[:, None]
-                return self._analogsignals.signal[channel_ids, start_frame:end_frame] * gains
-            else:  # Returns traces as int16
-                return self._analogsignals.signal[channel_ids, start_frame:end_frame]
-=======
         return self._analogsignals.signal[channel_ids, start_frame:end_frame]
->>>>>>> 1eaa4939
 
     @check_get_ttl_args
     def get_ttl_events(self, start_frame=None, end_frame=None, channel_id=0):
