--- conflicted
+++ resolved
@@ -35,13 +35,6 @@
         RecordingExtractor.__init__(self)
         self._recording_file = folder_path
 
-<<<<<<< HEAD
-        self._file_obj = pyopenephys.File(folder_path)
-        self._recording = self._file_obj.experiments[experiment_id].recordings[recording_id]
-
-        # Set gains: int16 to uV
-        self.set_channel_gains(gains=self._recording.analog_signals[0].gains)
-=======
         self._fileobj = pyopenephys.File(folder_path)
         self._recording = self._fileobj.experiments[experiment_id].recordings[recording_id]
         self._analogsignals = self._recording.analog_signals[0]
@@ -54,10 +47,6 @@
         self._kwargs = {'folder_path': str(Path(folder_path).absolute()), 'experiment_id': experiment_id,
                         'recording_id': recording_id}
 
->>>>>>> bc0fbe31
-
-        self._kwargs = {'folder_path': str(Path(folder_path).absolute()), 'experiment_id': experiment_id,
-                        'recording_id': recording_id}
 
     def get_channel_ids(self):
         if HAVE_OE_11:
@@ -76,12 +65,6 @@
 
     @check_get_traces_args
     def get_traces(self, channel_ids=None, start_frame=None, end_frame=None, return_scaled=True):
-<<<<<<< HEAD
-        if return_scaled:  # Returns traces as uV
-            return self._recording.analog_signals[0].signal[channel_ids, start_frame:end_frame] * np.array([self.get_channel_gains(channel_ids=channel_ids)]).T
-        else:   # Returns traces as int16
-            return self._recording.analog_signals[0].signal[channel_ids, start_frame:end_frame]
-=======
         if HAVE_OE_11:
             channel_inds = [self.get_channel_ids().index(ch) for ch in channel_ids]
             if return_scaled:  # Returns traces as uV
@@ -96,7 +79,6 @@
                 return self._analogsignals.signal[channel_ids, start_frame:end_frame] * gains
             else:  # Returns traces as int16
                 return self._analogsignals.signal[channel_ids, start_frame:end_frame]
->>>>>>> bc0fbe31
 
     @check_get_ttl_args
     def get_ttl_events(self, start_frame=None, end_frame=None, channel_id=0):
@@ -172,6 +154,7 @@
 
     @check_get_unit_spike_train
     def get_unit_spike_train(self, unit_id, start_frame=None, end_frame=None):
+
         st = self._spiketrains[unit_id]
         inds = np.where((start_frame <= (st.times * self._recording.sample_rate)) &
                         ((st.times * self._recording.sample_rate) < end_frame))
