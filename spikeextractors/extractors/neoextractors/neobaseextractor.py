import numpy as np
import warnings

from spikeextractors import RecordingExtractor
from spikeextractors import SortingExtractor
from spikeextractors.extraction_tools import check_get_traces_args, check_get_unit_spike_train

try:
    import neo

    HAVE_NEO = True
except ImportError:
    HAVE_NEO = False


class _NeoBaseExtractor:
    NeoRawIOClass = None
    installed = HAVE_NEO
    is_writable = False
    has_default_locations = False
    has_unscaled = True
    installation_mesg = "To use the Neo extractors, install Neo: \n\n pip install neo\n\n"

    def __init__(self, block_index=None, seg_index=None, **kargs):
        """
        if block_index is None then check if only one block
        if seg_index is None then check if only one segment

        """
        assert self.installed, self.installation_mesg
        neoIOclass = eval('neo.rawio.' + self.NeoRawIOClass)

        self.neo_reader = neoIOclass(**kargs)
        self.neo_reader.parse_header()

        if block_index is None:
            # auto select first block
            num_block = self.neo_reader.block_count()
            assert num_block == 1, 'This file is multi block spikeextractors support only one segment, please provide block_index='
            block_index = 0

        if seg_index is None:
            # auto select first segment
            num_seg = self.neo_reader.segment_count(block_index)
            assert num_seg == 1, 'This file is multi segment spikeextractors support only one segment, please provide seg_index='
            seg_index = 0

        self.block_index = block_index
        self.seg_index = seg_index
        self._kwargs = kargs
        self._kwargs.update({'seg_index': seg_index, 'block_index': block_index})


class NeoBaseRecordingExtractor(RecordingExtractor, _NeoBaseExtractor):

    def __init__(self, block_index=None, seg_index=None, **kargs):
        RecordingExtractor.__init__(self)
        _NeoBaseExtractor.__init__(self, block_index=block_index, seg_index=seg_index, **kargs)

        if hasattr(self.neo_reader, 'get_group_signal_channel_indexes'):
            # Neo >= 0.9.0
            channel_indexes_list = self.neo_reader.get_group_signal_channel_indexes()
            num_streams = len(channel_indexes_list)
            assert num_streams == 1, 'This file have several channel groups spikeextractors support only one groups'
            self.after_v10 = False
        elif hasattr(self.neo_reader, 'get_group_channel_indexes'):
            # Neo < 0.9.0
            channel_indexes_list = self.neo_reader.get_group_channel_indexes()
            num_streams = len(channel_indexes_list)
            self.after_v10 = False
        elif hasattr(self.neo_reader, 'signal_streams_count'):
            # Neo >= 0.10.0 (not release yet in march 2021)
            num_streams = self.neo_reader.signal_streams_count()
            self.after_v10 = True
        else:
            raise ValueError('Strange neo version')

        assert num_streams == 1, 'This file have several signal streams spikeextractors support only one streams' \
                                 'Maybe you can use option to select only one stream'

        # spikeextractor for units to be uV implicitly
        # check that units are V, mV or uV
        units = self.neo_reader.header['signal_channels']['units']
        assert np.all(np.isin(units, ['V', 'mV', 'uV'])), 'Signal units no Volt compatible'
        self.additional_gain = np.ones(units.size, dtype='float')
        self.additional_gain[units == 'V'] = 1e6
        self.additional_gain[units == 'mV'] = 1e3
        self.additional_gain[units == 'uV'] = 1.
        self.additional_gain = self.additional_gain.reshape(1, -1)

        # Add channels properties
        header_channels = self.neo_reader.header['signal_channels'][slice(None)]
<<<<<<< HEAD
        self._neo_chan_ids = self.neo_reader.header['signal_channels']['id']
        channel_ids = self.get_channel_ids()
=======
>>>>>>> 56ffaae5
        self._neo_chan_ids = self.neo_reader.header['signal_channels']['id']

        # In neo there is not guarantee that channel ids are unique.
        # for instance Blacrock can have several times the same chan_id
        # different sampling rate
        # so check it
        assert np.unique(self._neo_chan_ids).size == self._neo_chan_ids.size, 'In this format channel ids are not ' \
                                                                              'unique! Incompatible with SpikeInterface'
        self._channel_ids = list(np.arange(len(self._neo_chan_ids)))

        gains = header_channels['gain'] * self.additional_gain[0]
        self.set_channel_gains(gains=gains, channel_ids=self._channel_ids)

        names = header_channels['name']
        for i, ind in enumerate(self._channel_ids):
            self.set_channel_property(channel_id=ind, property_name='name', value=names[i])

    @check_get_traces_args
    def get_traces(self, channel_ids=None, start_frame=None, end_frame=None, return_scaled=True):
        # in neo rawio channel can acces by names/ids/indexes
        # there is no garranty that ids/names are unique on some formats
        channel_idxs = [self.get_channel_ids().index(ch) for ch in channel_ids]
        neo_chan_ids = self._neo_chan_ids[channel_idxs]
        raw_traces = self.neo_reader.get_analogsignal_chunk(block_index=self.block_index, seg_index=self.seg_index,
                                                            i_start=start_frame, i_stop=end_frame,
                                                            channel_indexes=None, channel_names=None,
                                                            stream_index=0, channel_ids=neo_chan_ids)
        # neo works with (samples, channels) strides
        # so transpose to spikeextractors wolrd
        return raw_traces.transpose()

    def get_num_frames(self):
        # channel_indexes=None means all channels
        if self.after_v10:
            n = self.neo_reader.get_signal_size(self.block_index, self.seg_index, stream_index=0)
        else:
            n = self.neo_reader.get_signal_size(self.block_index, self.seg_index, channel_indexes=None)
        return n

    def get_sampling_frequency(self):
        # channel_indexes=None means all channels
        if self.after_v10:
            sf = self.neo_reader.get_signal_sampling_rate(stream_index=0)
        else:
            sf = self.neo_reader.get_signal_sampling_rate(channel_indexes=None)
        return sf

    def get_channel_ids(self):
        return self._channel_ids



class NeoBaseSortingExtractor(SortingExtractor, _NeoBaseExtractor):
    def __init__(self, block_index=None, seg_index=None, **kargs):
        SortingExtractor.__init__(self)
        _NeoBaseExtractor.__init__(self, block_index=block_index, seg_index=seg_index, **kargs)

        # the sampling frequency is quite tricky because in neo
        # spike are handle in s or ms
        # internally many format do have have the spike time stamps
        # at the same speed as the signal but at a higher clocks speed.
        # here in spikeinterface we need spike index to be at the same speed
        # that signal it do not make sens to have spikes at 50kHz sample
        # when the sig is 10kHz.
        # neo handle this but not spikeextractors

        self._handle_sampling_frequency()

    def _handle_sampling_frequency(self):
        # bacause neo handle spike in times (s or ms) but spikeextractors in frames related to signals.
        # In neo spikes can have diffrents sampling rate than signals so conversion from
        #  signals frames to times is format dependent

        # here the generic case
        #  all channels are in the same neo group so
        if len(self.neo_reader.header['signal_channels']['sampling_rate']) > 0:
            self._neo_sig_sampling_rate = self.neo_reader.header['signal_channels']['sampling_rate'][0]
            self.set_sampling_frequency(self._neo_sig_sampling_rate)
        else:
            warnings.warn("Sampling frequency not found: setting it to 30 kHz")
            self._sampling_frequency = 30000
            self._neo_sig_sampling_rate = self._sampling_frequency

        if len(self.neo_reader.get_group_signal_channel_indexes()) > 0:
            self._neo_sig_time_start = self.neo_reader.get_signal_t_start(self.block_index, self.seg_index,
                                                                          channel_indexes=[0])
        else:
            warnings.warn("Start time not found: setting it to 0 s")
            self._neo_sig_time_start = 0

        # For some IOs when there is no signals at inside the dataset this could not work
        # in that case the extractor class must overwrite this method

    def get_unit_ids(self):
        # should be this but this is strings in neo
        #  unit_ids = self.neo_reader.header['unit_channels']['id']

        # in neo unit_ids are string so here we take unit_index
        unit_ids = np.arange(self.neo_reader.header['unit_channels'].size, dtype='int64')
        return unit_ids

    @check_get_unit_spike_train
    def get_unit_spike_train(self, unit_id, start_frame=None, end_frame=None):
        start_frame, end_frame = self._cast_start_end_frame(start_frame, end_frame)
        # this is a string
        #  neo_unit_id = self.neo_reader.header['unit_channels']['id'][unit_id]

        # this is an int
        unit_index = unit_id

        # in neo can be a sample, or hiher sample rate or even float
        spike_timestamps = self.neo_reader.get_spike_timestamps(block_index=self.block_index, seg_index=self.seg_index,
                                                                unit_index=unit_index, t_start=None, t_stop=None)

        if start_frame is not None:
            spike_timestamps = spike_timestamps[spike_timestamps >= start_frame]

        if end_frame is not None:
            spike_timestamps = spike_timestamps[spike_timestamps <= end_frame]

        # convert to second second
        spike_times = self.neo_reader.rescale_spike_timestamp(spike_timestamps, dtype='float64')

        # convert to sample related to recording signals
        spike_indexes = ((spike_times - self._neo_sig_time_start) * self._neo_sig_sampling_rate).astype('int64')
        return spike_indexes<|MERGE_RESOLUTION|>--- conflicted
+++ resolved
@@ -90,11 +90,6 @@
 
         # Add channels properties
         header_channels = self.neo_reader.header['signal_channels'][slice(None)]
-<<<<<<< HEAD
-        self._neo_chan_ids = self.neo_reader.header['signal_channels']['id']
-        channel_ids = self.get_channel_ids()
-=======
->>>>>>> 56ffaae5
         self._neo_chan_ids = self.neo_reader.header['signal_channels']['id']
 
         # In neo there is not guarantee that channel ids are unique.
