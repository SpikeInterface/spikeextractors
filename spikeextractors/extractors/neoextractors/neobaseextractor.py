--- conflicted
+++ resolved
@@ -101,27 +101,9 @@
                                                             i_start=start_frame, i_stop=end_frame,
                                                             channel_indexes=None, channel_names=None,
                                                             channel_ids=channel_ids)
-<<<<<<< HEAD
-
-        if return_scaled:
-            # rescale traces to natural units (can be anything)
-            scaled_traces = self.neo_reader.rescale_signal_raw_to_float(raw_traces, dtype='float32',
-                                                                        channel_indexes=None, channel_names=None,
-                                                                        channel_ids=channel_ids)
-            channel_idxs = np.array([list(channel_ids).index(ch) for ch in channel_ids])
-            # and then to uV
-            scaled_traces *= self.additional_gain[:, channel_idxs]
-            traces = scaled_traces
-        else:
-            traces = raw_traces
-        # neo works with (samples, channels) strides
-        # so transpose to spikeextractors wolrd
-        return traces.transpose()
-=======
         # neo works with (samples, channels) strides
         # so transpose to spikeextractors wolrd
         return raw_traces.transpose()
->>>>>>> 1eaa4939
 
     def get_num_frames(self):
         # channel_indexes=None means all channels
